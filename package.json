--- conflicted
+++ resolved
@@ -37,17 +37,10 @@
     "n8n": "^0.210.1"
   },
   "devDependencies": {
-<<<<<<< HEAD
-    "@n8n_io/eslint-config": "^0.0.1",
-    "@ngneat/falso": "^6.4.0",
-    "@types/jest": "^29.2.5",
-    "@types/node": "^16.18.11",
-=======
     "@n8n_io/eslint-config": "*",
     "@ngneat/falso": "^6.1.0",
     "@types/jest": "^29.2.2",
     "@types/supertest": "^2.0.12",
->>>>>>> b25c10a0
     "cross-env": "^7.0.3",
     "cypress": "^10.0.3",
     "cypress-real-events": "^1.7.6",
@@ -59,22 +52,12 @@
     "p-limit": "^3.1.0",
     "prettier": "^2.8.3",
     "rimraf": "^3.0.2",
-<<<<<<< HEAD
-    "run-script-os": "^1.1.6",
-    "start-server-and-test": "^1.15.2",
-    "supertest": "^6.3.3",
-    "ts-jest": "^29.0.3",
-    "tsc-watch": "^5.0.3",
-    "turbo": "1.6.3",
-    "typescript": "^4.9.4"
-=======
     "run-script-os": "^1.0.7",
     "start-server-and-test": "^1.14.0",
     "supertest": "^6.3.3",
     "ts-jest": "^29.0.5",
     "tsc-watch": "^6.0.0",
     "turbo": "1.7.4"
->>>>>>> b25c10a0
   },
   "pnpm": {
     "onlyBuiltDependencies": [
