{
  "name": "n8n",
  "version": "1.43.0",
  "description": "n8n Workflow Automation Tool",
  "license": "SEE LICENSE IN LICENSE.md",
  "homepage": "https://n8n.io",
  "author": {
    "name": "Jan Oberhauser",
    "email": "jan@n8n.io"
  },
  "repository": {
    "type": "git",
    "url": "git+https://github.com/n8n-io/n8n.git"
  },
  "main": "dist/index",
  "types": "dist/index.d.ts",
  "oclif": {
    "commands": "./dist/commands",
    "helpClass": "./dist/help",
    "bin": "n8n"
  },
  "scripts": {
    "clean": "rimraf dist .turbo",
    "typecheck": "tsc",
    "build": "tsc -p tsconfig.build.json && tsc-alias -p tsconfig.build.json && node scripts/build.mjs",
    "buildAndDev": "pnpm run build && pnpm run dev",
    "dev": "concurrently -k -n \"TypeScript,Node\" -c \"yellow.bold,cyan.bold\" \"npm run watch\" \"nodemon\"",
    "dev:worker": "concurrently -k -n \"TypeScript,Node\" -c \"yellow.bold,cyan.bold\" \"npm run watch\" \"nodemon worker\"",
    "dev:webhook": "concurrently -k -n \"TypeScript,Node\" -c \"yellow.bold,cyan.bold\" \"npm run watch\" \"nodemon webhook\"",
    "format": "prettier --write . --ignore-path ../../.prettierignore",
    "lint": "eslint . --quiet",
    "lintfix": "eslint . --fix",
    "start": "run-script-os",
    "start:default": "cd bin && ./n8n",
    "start:windows": "cd bin && n8n",
    "test": "pnpm test:sqlite",
    "test:sqlite": "N8N_LOG_LEVEL=silent DB_TYPE=sqlite jest",
    "test:postgres": "N8N_LOG_LEVEL=silent DB_TYPE=postgresdb DB_POSTGRESDB_SCHEMA=alt_schema DB_TABLE_PREFIX=test_ jest --no-coverage",
    "test:mysql": "N8N_LOG_LEVEL=silent DB_TYPE=mysqldb DB_TABLE_PREFIX=test_ jest --no-coverage",
    "watch": "concurrently \"tsc -w -p tsconfig.build.json\" \"tsc-alias -w -p tsconfig.build.json\""
  },
  "bin": {
    "n8n": "./bin/n8n"
  },
  "keywords": [
    "automate",
    "automation",
    "IaaS",
    "iPaaS",
    "n8n",
    "workflow"
  ],
  "engines": {
    "node": ">=18.10"
  },
  "files": [
    "bin",
    "templates",
    "dist",
    "!dist/**/e2e.*"
  ],
  "devDependencies": {
    "@redocly/cli": "^1.6.0",
    "@types/aws4": "^1.5.1",
    "@types/basic-auth": "^1.1.3",
    "@types/bcryptjs": "^2.4.2",
    "@types/compression": "1.0.1",
    "@types/convict": "^6.1.1",
    "@types/cookie-parser": "^1.4.2",
    "@types/express": "^4.17.21",
    "@types/formidable": "^3.4.5",
    "@types/json-diff": "^1.0.0",
    "@types/jsonwebtoken": "^9.0.6",
    "@types/lodash": "^4.14.195",
    "@types/psl": "^1.1.0",
    "@types/replacestream": "^4.0.1",
    "@types/shelljs": "^0.8.11",
    "@types/sshpk": "^1.17.1",
    "@types/superagent": "^8.1.4",
    "@types/swagger-ui-express": "^4.1.6",
    "@types/syslog-client": "^1.1.2",
    "@types/uuid": "^8.3.2",
    "@types/validator": "^13.7.0",
    "@types/ws": "^8.5.4",
    "@types/xml2js": "^0.4.14",
    "@types/yamljs": "^0.2.31",
    "chokidar": "^3.5.2",
    "concurrently": "^8.2.0",
    "ioredis-mock": "^8.8.1",
    "ts-essentials": "^7.0.3"
  },
  "dependencies": {
    "@langchain/community": "0.2.2",
    "@langchain/core": "0.2.0",
    "@langchain/openai": "0.0.33",
    "@langchain/pinecone": "0.0.6",
    "@n8n/client-oauth2": "workspace:*",
    "@n8n/localtunnel": "2.1.0",
    "@n8n/n8n-nodes-langchain": "workspace:*",
    "@n8n/permissions": "workspace:*",
    "@n8n/typeorm": "0.3.20-9",
    "@n8n_io/license-sdk": "2.10.0",
    "@oclif/core": "3.18.1",
    "@pinecone-database/pinecone": "2.1.0",
    "@rudderstack/rudder-sdk-node": "2.0.7",
    "@sentry/integrations": "7.87.0",
    "@sentry/node": "7.87.0",
    "aws4": "1.11.0",
    "axios": "1.6.7",
    "basic-auth": "2.0.1",
    "bcryptjs": "2.4.3",
    "bull": "4.12.1",
    "cache-manager": "5.2.3",
    "callsites": "3.1.0",
    "change-case": "4.1.2",
    "class-transformer": "0.5.1",
    "class-validator": "0.14.0",
    "compression": "1.7.4",
    "convict": "6.2.4",
    "cookie-parser": "1.4.6",
    "csrf": "3.1.0",
    "curlconverter": "3.21.0",
    "dotenv": "8.6.0",
    "duck-duck-scrape": "^2.2.5",
    "express": "4.19.2",
    "express-async-errors": "3.1.1",
    "express-handlebars": "7.1.2",
    "express-openapi-validator": "5.1.6",
    "express-prom-bundle": "6.6.0",
    "express-rate-limit": "7.2.0",
    "fast-glob": "3.2.12",
    "flatted": "3.2.7",
    "formidable": "3.5.1",
    "fuse.js": "^7.0.0",
    "google-timezones-json": "1.1.0",
    "handlebars": "4.7.8",
    "helmet": "7.1.0",
    "infisical-node": "1.3.0",
    "inquirer": "7.3.3",
    "ioredis": "5.3.2",
    "isbot": "3.6.13",
    "json-diff": "1.0.6",
    "jsonschema": "1.4.1",
    "jsonwebtoken": "9.0.2",
<<<<<<< HEAD
    "langchain": "0.1.37",
=======
    "langchain": "0.2.2",
>>>>>>> a77e8dd7
    "ldapts": "4.2.6",
    "lodash": "4.17.21",
    "luxon": "3.3.0",
    "mysql2": "3.9.7",
    "n8n-core": "workspace:*",
    "n8n-editor-ui": "workspace:*",
    "n8n-nodes-base": "workspace:*",
    "n8n-workflow": "workspace:*",
    "nanoid": "3.3.6",
    "nodemailer": "6.9.9",
    "oauth-1.0a": "2.2.6",
    "open": "7.4.2",
    "openapi-types": "10.0.0",
    "otpauth": "9.1.1",
    "p-cancelable": "2.1.1",
    "p-lazy": "3.1.0",
    "pg": "8.11.3",
    "picocolors": "1.0.0",
    "pkce-challenge": "3.0.0",
    "posthog-node": "3.2.1",
    "prom-client": "13.2.0",
    "psl": "1.9.0",
    "raw-body": "2.5.1",
    "reflect-metadata": "0.2.1",
    "replacestream": "4.0.3",
    "samlify": "2.8.9",
    "semver": "7.5.4",
    "shelljs": "0.8.5",
    "simple-git": "3.17.0",
    "source-map-support": "0.5.21",
    "sqlite3": "5.1.7",
    "sse-channel": "4.0.0",
    "sshpk": "1.17.0",
    "swagger-ui-express": "5.0.0",
    "syslog-client": "1.1.1",
    "typedi": "0.10.0",
    "uuid": "8.3.2",
    "validator": "13.7.0",
    "winston": "3.8.2",
    "ws": "8.14.2",
    "xml2js": "0.6.2",
    "xmllint-wasm": "3.0.1",
    "yamljs": "0.3.0",
    "zod": "3.22.4",
    "zod-to-json-schema": "3.22.4"
  }
}<|MERGE_RESOLUTION|>--- conflicted
+++ resolved
@@ -142,11 +142,7 @@
     "json-diff": "1.0.6",
     "jsonschema": "1.4.1",
     "jsonwebtoken": "9.0.2",
-<<<<<<< HEAD
-    "langchain": "0.1.37",
-=======
     "langchain": "0.2.2",
->>>>>>> a77e8dd7
     "ldapts": "4.2.6",
     "lodash": "4.17.21",
     "luxon": "3.3.0",
