import { mock } from 'jest-mock-extended';
import { v4 as uuid } from 'uuid';

import { User } from '@db/entities/User';
import { UserService } from '@/services/user.service';
<<<<<<< HEAD
import { mockInstance } from '../../shared/mocking';
import { v4 as uuid } from 'uuid';
import { InternalHooks } from '@/InternalHooks';
import { ProjectRelationRepository } from '@/databases/repositories/projectRelation.repository';
import { ProjectRepository } from '@/databases/repositories/project.repository';

describe('UserService', () => {
	config.set('userManagement.jwtSecret', 'random-secret');

	mockInstance(Logger);
	mockInstance(InternalHooks);

	const userRepository = mockInstance(UserRepository);
	mockInstance(ProjectRepository);
	mockInstance(ProjectRelationRepository);

	const userService = Container.get(UserService);
=======
import { UrlService } from '@/services/url.service';

describe('UserService', () => {
	const urlService = new UrlService();
	const userService = new UserService(mock(), mock(), mock(), urlService);
>>>>>>> 2811f777

	const commonMockUser = Object.assign(new User(), {
		id: uuid(),
		password: 'passwordHash',
	});

	describe('toPublic', () => {
		it('should remove sensitive properties', async () => {
			const mockUser = Object.assign(new User(), {
				id: uuid(),
				password: 'passwordHash',
				mfaEnabled: false,
				mfaSecret: 'test',
				mfaRecoveryCodes: ['test'],
				updatedAt: new Date(),
				authIdentities: [],
			});

			type MaybeSensitiveProperties = Partial<
				Pick<User, 'password' | 'mfaSecret' | 'mfaRecoveryCodes' | 'updatedAt' | 'authIdentities'>
			>;

			// to prevent typechecking from blocking assertions
			const publicUser: MaybeSensitiveProperties = await userService.toPublic(mockUser);

			expect(publicUser.password).toBeUndefined();
			expect(publicUser.mfaSecret).toBeUndefined();
			expect(publicUser.mfaRecoveryCodes).toBeUndefined();
			expect(publicUser.updatedAt).toBeUndefined();
			expect(publicUser.authIdentities).toBeUndefined();
		});

		it('should add scopes if requested', async () => {
			const scoped = await userService.toPublic(commonMockUser, { withScopes: true });
			const unscoped = await userService.toPublic(commonMockUser);

			expect(scoped.globalScopes).toEqual([]);
			expect(unscoped.globalScopes).toBeUndefined();
		});

		it('should add invite URL if requested', async () => {
			const firstUser = Object.assign(new User(), { id: uuid() });
			const secondUser = Object.assign(new User(), { id: uuid(), isPending: true });

			const withoutUrl = await userService.toPublic(secondUser);
			const withUrl = await userService.toPublic(secondUser, {
				withInviteUrl: true,
				inviterId: firstUser.id,
			});

			expect(withoutUrl.inviteAcceptUrl).toBeUndefined();

			const url = new URL(withUrl.inviteAcceptUrl ?? '');

			expect(url.searchParams.get('inviterId')).toBe(firstUser.id);
			expect(url.searchParams.get('inviteeId')).toBe(secondUser.id);
		});
	});
});<|MERGE_RESOLUTION|>--- conflicted
+++ resolved
@@ -3,31 +3,11 @@
 
 import { User } from '@db/entities/User';
 import { UserService } from '@/services/user.service';
-<<<<<<< HEAD
-import { mockInstance } from '../../shared/mocking';
-import { v4 as uuid } from 'uuid';
-import { InternalHooks } from '@/InternalHooks';
-import { ProjectRelationRepository } from '@/databases/repositories/projectRelation.repository';
-import { ProjectRepository } from '@/databases/repositories/project.repository';
-
-describe('UserService', () => {
-	config.set('userManagement.jwtSecret', 'random-secret');
-
-	mockInstance(Logger);
-	mockInstance(InternalHooks);
-
-	const userRepository = mockInstance(UserRepository);
-	mockInstance(ProjectRepository);
-	mockInstance(ProjectRelationRepository);
-
-	const userService = Container.get(UserService);
-=======
 import { UrlService } from '@/services/url.service';
 
 describe('UserService', () => {
 	const urlService = new UrlService();
 	const userService = new UserService(mock(), mock(), mock(), urlService);
->>>>>>> 2811f777
 
 	const commonMockUser = Object.assign(new User(), {
 		id: uuid(),
