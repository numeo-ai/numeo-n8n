import { Container } from 'typedi';
<<<<<<< HEAD
import { DataSource, EntityManager, In, type EntityMetadata } from '@n8n/typeorm';
=======
>>>>>>> f4f0a36f
import { mock } from 'jest-mock-extended';
import { hasScope } from '@n8n/permissions';

import type { User } from '@db/entities/User';
import type { CredentialsEntity } from '@db/entities/CredentialsEntity';
import { SharedCredentials } from '@db/entities/SharedCredentials';
import { SharedCredentialsRepository } from '@db/repositories/sharedCredentials.repository';
<<<<<<< HEAD
import { mockInstance } from '../../shared/mocking';
import { GLOBAL_MEMBER_SCOPES, GLOBAL_OWNER_SCOPES } from '@/permissions/global-roles';
import { hasScope } from '@n8n/permissions';
=======
import { memberPermissions, ownerPermissions } from '@/permissions/roles';
import { mockEntityManager } from '../../shared/mocking';
>>>>>>> f4f0a36f

describe('SharedCredentialsRepository', () => {
	const entityManager = mockEntityManager(SharedCredentials);
	const repository = Container.get(SharedCredentialsRepository);

	describe('findCredentialForUser', () => {
		const credentialsId = 'cred_123';
		const sharedCredential = mock<SharedCredentials>();
		sharedCredential.credentials = mock<CredentialsEntity>({ id: credentialsId });
		const owner = mock<User>({
			isOwner: true,
			hasGlobalScope: (scope) =>
				hasScope(scope, {
					global: GLOBAL_OWNER_SCOPES,
				}),
		});
		const member = mock<User>({
			isOwner: false,
			id: 'test',
			hasGlobalScope: (scope) =>
				hasScope(scope, {
					global: GLOBAL_MEMBER_SCOPES,
				}),
		});

		beforeEach(() => {
			jest.resetAllMocks();
		});

		test('should allow instance owner access to all credentials', async () => {
			entityManager.findOne.mockResolvedValueOnce(sharedCredential);
			const credential = await repository.findCredentialForUser(credentialsId, owner, [
				'credential:read',
			]);
			expect(entityManager.findOne).toHaveBeenCalledWith(SharedCredentials, {
				relations: { credentials: { shared: { project: { projectRelations: { user: true } } } } },
				where: { credentialsId },
			});
			expect(credential).toEqual(sharedCredential.credentials);
		});

		test('should allow members', async () => {
			entityManager.findOne.mockResolvedValueOnce(sharedCredential);
			const credential = await repository.findCredentialForUser(credentialsId, member, [
				'credential:read',
			]);
			expect(entityManager.findOne).toHaveBeenCalledWith(SharedCredentials, {
				relations: { credentials: { shared: { project: { projectRelations: { user: true } } } } },
				where: {
					credentialsId,
					role: In(['credential:owner', 'credential:user']),
					project: {
						projectRelations: {
							role: In([
								'project:admin',
								'project:personalOwner',
								'project:editor',
								'project:viewer',
							]),
							userId: member.id,
						},
					},
				},
			});
			expect(credential).toEqual(sharedCredential.credentials);
		});

		test('should return null when no shared credential is found', async () => {
			entityManager.findOne.mockResolvedValueOnce(null);
			const credential = await repository.findCredentialForUser(credentialsId, member, [
				'credential:read',
			]);
			expect(entityManager.findOne).toHaveBeenCalledWith(SharedCredentials, {
				relations: { credentials: { shared: { project: { projectRelations: { user: true } } } } },
				where: {
					credentialsId,
					role: In(['credential:owner', 'credential:user']),
					project: {
						projectRelations: {
							role: In([
								'project:admin',
								'project:personalOwner',
								'project:editor',
								'project:viewer',
							]),
							userId: member.id,
						},
					},
				},
			});
			expect(credential).toEqual(null);
		});
	});
});<|MERGE_RESOLUTION|>--- conflicted
+++ resolved
@@ -1,8 +1,5 @@
 import { Container } from 'typedi';
-<<<<<<< HEAD
-import { DataSource, EntityManager, In, type EntityMetadata } from '@n8n/typeorm';
-=======
->>>>>>> f4f0a36f
+import { In } from '@n8n/typeorm';
 import { mock } from 'jest-mock-extended';
 import { hasScope } from '@n8n/permissions';
 
@@ -10,14 +7,8 @@
 import type { CredentialsEntity } from '@db/entities/CredentialsEntity';
 import { SharedCredentials } from '@db/entities/SharedCredentials';
 import { SharedCredentialsRepository } from '@db/repositories/sharedCredentials.repository';
-<<<<<<< HEAD
-import { mockInstance } from '../../shared/mocking';
 import { GLOBAL_MEMBER_SCOPES, GLOBAL_OWNER_SCOPES } from '@/permissions/global-roles';
-import { hasScope } from '@n8n/permissions';
-=======
-import { memberPermissions, ownerPermissions } from '@/permissions/roles';
 import { mockEntityManager } from '../../shared/mocking';
->>>>>>> f4f0a36f
 
 describe('SharedCredentialsRepository', () => {
 	const entityManager = mockEntityManager(SharedCredentials);
