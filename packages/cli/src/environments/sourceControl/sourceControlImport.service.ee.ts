import { Container, Service } from 'typedi';
import path from 'path';
import {
	SOURCE_CONTROL_CREDENTIAL_EXPORT_FOLDER,
	SOURCE_CONTROL_GIT_FOLDER,
	SOURCE_CONTROL_TAGS_EXPORT_FILE,
	SOURCE_CONTROL_VARIABLES_EXPORT_FILE,
	SOURCE_CONTROL_WORKFLOW_EXPORT_FOLDER,
} from './constants';
import glob from 'fast-glob';
import { ApplicationError, jsonParse, ErrorReporterProxy as ErrorReporter } from 'n8n-workflow';
import { readFile as fsReadFile } from 'fs/promises';
import { Credentials, InstanceSettings } from 'n8n-core';
import type { IWorkflowToImport } from '@/Interfaces';
import type { ExportableCredential } from './types/exportableCredential';
import type { Variables } from '@db/entities/Variables';
import { SharedCredentials } from '@db/entities/SharedCredentials';
import type { WorkflowTagMapping } from '@db/entities/WorkflowTagMapping';
import type { TagEntity } from '@db/entities/TagEntity';
import { ActiveWorkflowManager } from '@/ActiveWorkflowManager';
import { In } from '@n8n/typeorm';
import { isUniqueConstraintError } from '@/ResponseHelper';
import type { SourceControlWorkflowVersionId } from './types/sourceControlWorkflowVersionId';
import { getCredentialExportPath, getWorkflowExportPath } from './sourceControlHelper.ee';
import type { SourceControlledFile } from './types/sourceControlledFile';
import { VariablesService } from '../variables/variables.service.ee';
import { TagRepository } from '@db/repositories/tag.repository';
import { WorkflowRepository } from '@db/repositories/workflow.repository';
import { Logger } from '@/Logger';
import { CredentialsRepository } from '@db/repositories/credentials.repository';
import { SharedCredentialsRepository } from '@db/repositories/sharedCredentials.repository';
import { SharedWorkflowRepository } from '@db/repositories/sharedWorkflow.repository';
import { WorkflowTagMappingRepository } from '@db/repositories/workflowTagMapping.repository';
import { VariablesRepository } from '@db/repositories/variables.repository';
import { ProjectRepository } from '@/databases/repositories/project.repository';
import type { Project } from '@/databases/entities/Project';
import type { ResourceOwner } from './types/resourceOwner';
import { assertNever } from '@/utils';
import { UserRepository } from '@/databases/repositories/user.repository';

@Service()
export class SourceControlImportService {
	private gitFolder: string;

	private workflowExportFolder: string;

	private credentialExportFolder: string;

	constructor(
		private readonly logger: Logger,
		private readonly variablesService: VariablesService,
		private readonly activeWorkflowManager: ActiveWorkflowManager,
		private readonly tagRepository: TagRepository,
		instanceSettings: InstanceSettings,
	) {
		this.gitFolder = path.join(instanceSettings.n8nFolder, SOURCE_CONTROL_GIT_FOLDER);
		this.workflowExportFolder = path.join(this.gitFolder, SOURCE_CONTROL_WORKFLOW_EXPORT_FOLDER);
		this.credentialExportFolder = path.join(
			this.gitFolder,
			SOURCE_CONTROL_CREDENTIAL_EXPORT_FOLDER,
		);
	}

	public async getRemoteVersionIdsFromFiles(): Promise<SourceControlWorkflowVersionId[]> {
		const remoteWorkflowFiles = await glob('*.json', {
			cwd: this.workflowExportFolder,
			absolute: true,
		});
		const remoteWorkflowFilesParsed = await Promise.all(
			remoteWorkflowFiles.map(async (file) => {
				this.logger.debug(`Parsing workflow file ${file}`);
				const remote = jsonParse<IWorkflowToImport>(await fsReadFile(file, { encoding: 'utf8' }));
				if (!remote?.id) {
					return undefined;
				}
				return {
					id: remote.id,
					versionId: remote.versionId,
					name: remote.name,
					remoteId: remote.id,
					filename: getWorkflowExportPath(remote.id, this.workflowExportFolder),
				} as SourceControlWorkflowVersionId;
			}),
		);
		return remoteWorkflowFilesParsed.filter(
			(e) => e !== undefined,
		) as SourceControlWorkflowVersionId[];
	}

	public async getLocalVersionIdsFromDb(): Promise<SourceControlWorkflowVersionId[]> {
		const localWorkflows = await Container.get(WorkflowRepository).find({
			select: ['id', 'name', 'versionId', 'updatedAt'],
		});
		return localWorkflows.map((local) => {
			let updatedAt: Date;
			if (local.updatedAt instanceof Date) {
				updatedAt = local.updatedAt;
			} else {
				ErrorReporter.warn('updatedAt is not a Date', {
					extra: {
						type: typeof local.updatedAt,
						value: local.updatedAt,
					},
				});
				updatedAt = isNaN(Date.parse(local.updatedAt)) ? new Date() : new Date(local.updatedAt);
			}
			return {
				id: local.id,
				versionId: local.versionId,
				name: local.name,
				localId: local.id,
				filename: getWorkflowExportPath(local.id, this.workflowExportFolder),
				updatedAt: updatedAt.toISOString(),
			};
		}) as SourceControlWorkflowVersionId[];
	}

	public async getRemoteCredentialsFromFiles(): Promise<
		Array<ExportableCredential & { filename: string }>
	> {
		const remoteCredentialFiles = await glob('*.json', {
			cwd: this.credentialExportFolder,
			absolute: true,
		});
		const remoteCredentialFilesParsed = await Promise.all(
			remoteCredentialFiles.map(async (file) => {
				this.logger.debug(`Parsing credential file ${file}`);
				const remote = jsonParse<ExportableCredential>(
					await fsReadFile(file, { encoding: 'utf8' }),
				);
				if (!remote?.id) {
					return undefined;
				}
				return {
					...remote,
					filename: getCredentialExportPath(remote.id, this.credentialExportFolder),
				};
			}),
		);
		return remoteCredentialFilesParsed.filter((e) => e !== undefined) as Array<
			ExportableCredential & { filename: string }
		>;
	}

	public async getLocalCredentialsFromDb(): Promise<
		Array<ExportableCredential & { filename: string }>
	> {
		const localCredentials = await Container.get(CredentialsRepository).find({
			select: ['id', 'name', 'type'],
		});
		return localCredentials.map((local) => ({
			id: local.id,
			name: local.name,
			type: local.type,
			filename: getCredentialExportPath(local.id, this.credentialExportFolder),
		})) as Array<ExportableCredential & { filename: string }>;
	}

	public async getRemoteVariablesFromFile(): Promise<Variables[]> {
		const variablesFile = await glob(SOURCE_CONTROL_VARIABLES_EXPORT_FILE, {
			cwd: this.gitFolder,
			absolute: true,
		});
		if (variablesFile.length > 0) {
			this.logger.debug(`Importing variables from file ${variablesFile[0]}`);
			return jsonParse<Variables[]>(await fsReadFile(variablesFile[0], { encoding: 'utf8' }), {
				fallbackValue: [],
			});
		}
		return [];
	}

	public async getLocalVariablesFromDb(): Promise<Variables[]> {
		return await this.variablesService.getAllCached();
	}

	public async getRemoteTagsAndMappingsFromFile(): Promise<{
		tags: TagEntity[];
		mappings: WorkflowTagMapping[];
	}> {
		const tagsFile = await glob(SOURCE_CONTROL_TAGS_EXPORT_FILE, {
			cwd: this.gitFolder,
			absolute: true,
		});
		if (tagsFile.length > 0) {
			this.logger.debug(`Importing tags from file ${tagsFile[0]}`);
			const mappedTags = jsonParse<{ tags: TagEntity[]; mappings: WorkflowTagMapping[] }>(
				await fsReadFile(tagsFile[0], { encoding: 'utf8' }),
				{ fallbackValue: { tags: [], mappings: [] } },
			);
			return mappedTags;
		}
		return { tags: [], mappings: [] };
	}

	public async getLocalTagsAndMappingsFromDb(): Promise<{
		tags: TagEntity[];
		mappings: WorkflowTagMapping[];
	}> {
		const localTags = await this.tagRepository.find({
			select: ['id', 'name'],
		});
		const localMappings = await Container.get(WorkflowTagMappingRepository).find({
			select: ['workflowId', 'tagId'],
		});
		return { tags: localTags, mappings: localMappings };
	}

	public async importWorkflowFromWorkFolder(candidates: SourceControlledFile[], userId: string) {
<<<<<<< HEAD
		const personalProject =
			await Container.get(ProjectRepository).getPersonalProjectForUserOrFail(userId);
		const workflowRunner = this.activeWorkflowRunner;
=======
		const workflowRunner = this.activeWorkflowManager;
>>>>>>> 695e7626
		const candidateIds = candidates.map((c) => c.id);
		const existingWorkflows = await Container.get(WorkflowRepository).findByIds(candidateIds, {
			fields: ['id', 'name', 'versionId', 'active'],
		});
		const allSharedWorkflows = await Container.get(SharedWorkflowRepository).findWithFields(
			candidateIds,
			{ select: ['workflowId', 'role', 'projectId'] },
		);
		const importWorkflowsResult = await Promise.all(
			candidates.map(async (candidate) => {
				this.logger.debug(`Parsing workflow file ${candidate.file}`);
				const importedWorkflow = jsonParse<IWorkflowToImport & { owner: string }>(
					await fsReadFile(candidate.file, { encoding: 'utf8' }),
				);
				if (!importedWorkflow?.id) {
					return;
				}
				const existingWorkflow = existingWorkflows.find((e) => e.id === importedWorkflow.id);
				importedWorkflow.active = existingWorkflow?.active ?? false;
				this.logger.debug(`Updating workflow id ${importedWorkflow.id ?? 'new'}`);
				const upsertResult = await Container.get(WorkflowRepository).upsert(
					{ ...importedWorkflow },
					['id'],
				);
				if (upsertResult?.identifiers?.length !== 1) {
					throw new ApplicationError('Failed to upsert workflow', {
						extra: { workflowId: importedWorkflow.id ?? 'new' },
					});
				}

				const isOwnedLocally = allSharedWorkflows.some(
					(w) => w.workflowId === importedWorkflow.id && w.role === 'workflow:owner',
				);

				if (!isOwnedLocally) {
					const remoteOwnerProject: Project | null = importedWorkflow.owner
						? await this.findOrCreateOwnerProject(importedWorkflow.owner)
						: null;

					await Container.get(SharedWorkflowRepository).upsert(
						{
							workflowId: importedWorkflow.id,
							projectId: remoteOwnerProject?.id ?? personalProject.id,
							role: 'workflow:owner',
						},
						['workflowId', 'projectId'],
					);
				}

				if (existingWorkflow?.active) {
					try {
						// remove active pre-import workflow
						this.logger.debug(`Deactivating workflow id ${existingWorkflow.id}`);
						await workflowRunner.remove(existingWorkflow.id);
						// try activating the imported workflow
						this.logger.debug(`Reactivating workflow id ${existingWorkflow.id}`);
						await workflowRunner.add(existingWorkflow.id, 'activate');
						// update the versionId of the workflow to match the imported workflow
					} catch (error) {
						this.logger.error(`Failed to activate workflow ${existingWorkflow.id}`, error as Error);
					} finally {
						await Container.get(WorkflowRepository).update(
							{ id: existingWorkflow.id },
							{ versionId: importedWorkflow.versionId },
						);
					}
				}

				return {
					id: importedWorkflow.id ?? 'unknown',
					name: candidate.file,
				};
			}),
		);
		return importWorkflowsResult.filter((e) => e !== undefined) as Array<{
			id: string;
			name: string;
		}>;
	}

	public async importCredentialsFromWorkFolder(candidates: SourceControlledFile[], userId: string) {
		const personalProject =
			await Container.get(ProjectRepository).getPersonalProjectForUserOrFail(userId);
		const candidateIds = candidates.map((c) => c.id);
		const existingCredentials = await Container.get(CredentialsRepository).find({
			where: {
				id: In(candidateIds),
			},
			select: ['id', 'name', 'type', 'data'],
		});
		const existingSharedCredentials = await Container.get(SharedCredentialsRepository).find({
			select: ['credentialsId', 'role'],
			where: {
				credentialsId: In(candidateIds),
				role: 'credential:owner',
			},
		});
		let importCredentialsResult: Array<{ id: string; name: string; type: string }> = [];
		importCredentialsResult = await Promise.all(
			candidates.map(async (candidate) => {
				this.logger.debug(`Importing credentials file ${candidate.file}`);
				const credential = jsonParse<ExportableCredential>(
					await fsReadFile(candidate.file, { encoding: 'utf8' }),
				);
				const existingCredential = existingCredentials.find(
					(e) => e.id === credential.id && e.type === credential.type,
				);

				const { name, type, data, id } = credential;
				const newCredentialObject = new Credentials({ id, name }, type);
				if (existingCredential?.data) {
					newCredentialObject.data = existingCredential.data;
				} else {
					newCredentialObject.setData(data);
				}

				this.logger.debug(`Updating credential id ${newCredentialObject.id as string}`);
				await Container.get(CredentialsRepository).upsert(newCredentialObject, ['id']);

				const isOwnedLocally = existingSharedCredentials.some(
					(c) => c.credentialsId === credential.id && c.role === 'credential:owner',
				);

				if (!isOwnedLocally) {
					const remoteOwnerProject: Project | null = credential.ownedBy
						? await this.findOrCreateOwnerProject(credential.ownedBy)
						: null;

					const newSharedCredential = new SharedCredentials();
					newSharedCredential.credentialsId = newCredentialObject.id as string;
					newSharedCredential.projectId = remoteOwnerProject?.id ?? personalProject.id;
					newSharedCredential.role = 'credential:owner';

					await Container.get(SharedCredentialsRepository).upsert({ ...newSharedCredential }, [
						'credentialsId',
						'projectId',
					]);
				}

				return {
					id: newCredentialObject.id as string,
					name: newCredentialObject.name,
					type: newCredentialObject.type,
				};
			}),
		);
		return importCredentialsResult.filter((e) => e !== undefined);
	}

	public async importTagsFromWorkFolder(candidate: SourceControlledFile) {
		let mappedTags;
		try {
			this.logger.debug(`Importing tags from file ${candidate.file}`);
			mappedTags = jsonParse<{ tags: TagEntity[]; mappings: WorkflowTagMapping[] }>(
				await fsReadFile(candidate.file, { encoding: 'utf8' }),
				{ fallbackValue: { tags: [], mappings: [] } },
			);
		} catch (error) {
			this.logger.error(`Failed to import tags from file ${candidate.file}`, error as Error);
			return;
		}

		if (mappedTags.mappings.length === 0 && mappedTags.tags.length === 0) {
			return;
		}

		const existingWorkflowIds = new Set(
			(
				await Container.get(WorkflowRepository).find({
					select: ['id'],
				})
			).map((e) => e.id),
		);

		await Promise.all(
			mappedTags.tags.map(async (tag) => {
				const findByName = await this.tagRepository.findOne({
					where: { name: tag.name },
					select: ['id'],
				});
				if (findByName && findByName.id !== tag.id) {
					throw new ApplicationError(
						`A tag with the name <strong>${tag.name}</strong> already exists locally.<br />Please either rename the local tag, or the remote one with the id <strong>${tag.id}</strong> in the tags.json file.`,
					);
				}

				const tagCopy = this.tagRepository.create(tag);
				await this.tagRepository.upsert(tagCopy, {
					skipUpdateIfNoValuesChanged: true,
					conflictPaths: { id: true },
				});
			}),
		);

		await Promise.all(
			mappedTags.mappings.map(async (mapping) => {
				if (!existingWorkflowIds.has(String(mapping.workflowId))) return;
				await Container.get(WorkflowTagMappingRepository).upsert(
					{ tagId: String(mapping.tagId), workflowId: String(mapping.workflowId) },
					{
						skipUpdateIfNoValuesChanged: true,
						conflictPaths: { tagId: true, workflowId: true },
					},
				);
			}),
		);

		return mappedTags;
	}

	public async importVariablesFromWorkFolder(
		candidate: SourceControlledFile,
		valueOverrides?: {
			[key: string]: string;
		},
	) {
		const result: { imported: string[] } = { imported: [] };
		let importedVariables;
		try {
			this.logger.debug(`Importing variables from file ${candidate.file}`);
			importedVariables = jsonParse<Array<Partial<Variables>>>(
				await fsReadFile(candidate.file, { encoding: 'utf8' }),
				{ fallbackValue: [] },
			);
		} catch (error) {
			this.logger.error(`Failed to import tags from file ${candidate.file}`, error as Error);
			return;
		}
		const overriddenKeys = Object.keys(valueOverrides ?? {});

		for (const variable of importedVariables) {
			if (!variable.key) {
				continue;
			}
			// by default no value is stored remotely, so an empty string is returned
			// it must be changed to undefined so as to not overwrite existing values!
			if (variable.value === '') {
				variable.value = undefined;
			}
			if (overriddenKeys.includes(variable.key) && valueOverrides) {
				variable.value = valueOverrides[variable.key];
				overriddenKeys.splice(overriddenKeys.indexOf(variable.key), 1);
			}
			try {
				await Container.get(VariablesRepository).upsert({ ...variable }, ['id']);
			} catch (errorUpsert) {
				if (isUniqueConstraintError(errorUpsert as Error)) {
					this.logger.debug(`Variable ${variable.key} already exists, updating instead`);
					try {
						await Container.get(VariablesRepository).update({ key: variable.key }, { ...variable });
					} catch (errorUpdate) {
						this.logger.debug(`Failed to update variable ${variable.key}, skipping`);
						this.logger.debug((errorUpdate as Error).message);
					}
				}
			} finally {
				result.imported.push(variable.key);
			}
		}

		// add remaining overrides as new variables
		if (overriddenKeys.length > 0 && valueOverrides) {
			for (const key of overriddenKeys) {
				result.imported.push(key);
				const newVariable = Container.get(VariablesRepository).create({
					key,
					value: valueOverrides[key],
				});
				await Container.get(VariablesRepository).save(newVariable, { transaction: false });
			}
		}

		await this.variablesService.updateCache();

		return result;
	}

	private async findOrCreateOwnerProject(owner: ResourceOwner): Promise<Project | null> {
		const projectRepository = Container.get(ProjectRepository);
		const userRepository = Container.get(UserRepository);
		if (typeof owner === 'string' || owner.type === 'personal') {
			const email = typeof owner === 'string' ? owner : owner.personalEmail;
			const user = await userRepository.findOne({
				where: { email },
			});
			if (!user) {
				return null;
			}
			return await projectRepository.getPersonalProjectForUserOrFail(user.id);
		} else if (owner.type === 'team') {
			let teamProject = await projectRepository.findOne({
				where: { id: owner.teamId },
			});
			if (!teamProject) {
				teamProject = await projectRepository.save(
					projectRepository.create({
						id: owner.teamId,
						name: owner.teamName,
						type: 'team',
					}),
				);
			}

			return teamProject;
		}

		assertNever(owner);

		const errorOwner = owner as ResourceOwner;
		throw new ApplicationError(
			`Unknown resource owner type "${
				typeof errorOwner !== 'string' ? errorOwner.type : 'UNKNOWN'
			}" found when importing from source controller`,
		);
	}
}<|MERGE_RESOLUTION|>--- conflicted
+++ resolved
@@ -207,13 +207,9 @@
 	}
 
 	public async importWorkflowFromWorkFolder(candidates: SourceControlledFile[], userId: string) {
-<<<<<<< HEAD
 		const personalProject =
 			await Container.get(ProjectRepository).getPersonalProjectForUserOrFail(userId);
-		const workflowRunner = this.activeWorkflowRunner;
-=======
-		const workflowRunner = this.activeWorkflowManager;
->>>>>>> 695e7626
+		const workflowManager = this.activeWorkflowManager;
 		const candidateIds = candidates.map((c) => c.id);
 		const existingWorkflows = await Container.get(WorkflowRepository).findByIds(candidateIds, {
 			fields: ['id', 'name', 'versionId', 'active'],
@@ -267,10 +263,10 @@
 					try {
 						// remove active pre-import workflow
 						this.logger.debug(`Deactivating workflow id ${existingWorkflow.id}`);
-						await workflowRunner.remove(existingWorkflow.id);
+						await workflowManager.remove(existingWorkflow.id);
 						// try activating the imported workflow
 						this.logger.debug(`Reactivating workflow id ${existingWorkflow.id}`);
-						await workflowRunner.add(existingWorkflow.id, 'activate');
+						await workflowManager.add(existingWorkflow.id, 'activate');
 						// update the versionId of the workflow to match the imported workflow
 					} catch (error) {
 						this.logger.error(`Failed to activate workflow ${existingWorkflow.id}`, error as Error);
