<script setup lang="ts">
import type { IUpdateInformation } from '@/Interface';
import type {
	FieldType,
	INodeIssues,
	INodeParameters,
	INodeProperties,
	NodePropertyTypes,
	ResourceMapperField,
	ResourceMapperValue,
} from 'n8n-workflow';
import ParameterInputFull from '@/components/ParameterInputFull.vue';
import ParameterIssues from '@/components//ParameterIssues.vue';
import ParameterOptions from '@/components//ParameterOptions.vue';
import { computed } from 'vue';
import { i18n as locale } from '@/plugins/i18n';
import { useNDVStore } from '@/stores/ndv.store';
<<<<<<< HEAD
import { fieldCannotBeDeleted, isMatchingField, parseResourceMapperFieldName } from '@/utils';
import { useNodeSpecificationValues } from '@/composables';
=======
import {
	fieldCannotBeDeleted,
	isMatchingField,
	parseResourceMapperFieldName,
} from '@/utils/nodeTypesUtils';
import { useNodeSpecificationValues } from '@/composables/useNodeSpecificationValues';
>>>>>>> 753cbc1e

interface Props {
	parameter: INodeProperties;
	path: string;
	nodeValues: INodeParameters | undefined;
	fieldsToMap: ResourceMapperField[];
	paramValue: ResourceMapperValue;
	labelSize: string;
	showMatchingColumnsSelector: boolean;
	showMappingModeSelect: boolean;
	loading: boolean;
	refreshInProgress: boolean;
	teleported?: boolean;
}

const props = withDefaults(defineProps<Props>(), {
	teleported: true,
});
const FORCE_TEXT_INPUT_FOR_TYPES: FieldType[] = ['time', 'object', 'array'];

const {
	resourceMapperTypeOptions,
	singularFieldWord,
	singularFieldWordCapitalized,
	pluralFieldWord,
	pluralFieldWordCapitalized,
} = useNodeSpecificationValues(props.parameter.typeOptions);

const emit = defineEmits<{
	(event: 'fieldValueChanged', value: IUpdateInformation): void;
	(event: 'removeField', field: string): void;
	(event: 'addField', field: string): void;
	(event: 'refreshFieldList'): void;
}>();

const ndvStore = useNDVStore();

function markAsReadOnly(field: ResourceMapperField): boolean {
	if (
		isMatchingField(field.id, props.paramValue.matchingColumns, props.showMatchingColumnsSelector)
	) {
		return false;
	}
	return field.readOnly || false;
}

const fieldsUi = computed<Array<Partial<INodeProperties> & { readOnly?: boolean }>>(() => {
	return props.fieldsToMap
		.filter((field) => field.display && field.removed !== true)
		.map((field) => {
			return {
				displayName: getFieldLabel(field),
				// Set part of the path to each param name so value can be fetched properly by input parameter list component
				name: `value["${field.id}"]`,
				type: getParamType(field),
				default: field.type === 'boolean' ? false : '',
				required: field.required,
				description: getFieldDescription(field),
				options: field.options,
				readOnly: markAsReadOnly(field),
			};
		});
});

const orderedFields = computed<Array<Partial<INodeProperties> & { readOnly?: boolean }>>(() => {
	// Sort so that matching columns are first
	if (props.paramValue.matchingColumns) {
		fieldsUi.value.forEach((field, i) => {
			const fieldName = parseResourceMapperFieldName(field.name);
			if (fieldName) {
				if (props.paramValue.matchingColumns.includes(fieldName)) {
					fieldsUi.value.splice(i, 1);
					fieldsUi.value.unshift(field);
				}
			}
		});
	}
	return fieldsUi.value;
});

const removedFields = computed<ResourceMapperField[]>(() => {
	return props.fieldsToMap.filter((field) => field.removed === true && field.display);
});

const addFieldOptions = computed<Array<{ name: string; value: string; disabled?: boolean }>>(() => {
	return removedFields.value.map((field) => {
		return {
			name: field.displayName,
			value: field.id,
			disabled: false,
		};
	});
});

const parameterActions = computed<Array<{ label: string; value: string; disabled?: boolean }>>(
	() => {
		return [
			{
				label: locale.baseText('resourceMapper.refreshFieldList', {
					interpolate: { fieldWord: singularFieldWordCapitalized.value },
				}),
				value: 'refreshFieldList',
			},
			{
				label: locale.baseText('resourceMapper.addAllFields', {
					interpolate: { fieldWord: pluralFieldWordCapitalized.value },
				}),
				value: 'addAllFields',
				disabled: removedFields.value.length === 0,
			},
			{
				label: locale.baseText('resourceMapper.removeAllFields', {
					interpolate: { fieldWord: pluralFieldWordCapitalized.value },
				}),
				value: 'removeAllFields',
				disabled: !isRemoveAllAvailable.value,
			},
		];
	},
);

const isRemoveAllAvailable = computed<boolean>(() => {
	return (
		removedFields.value.length !== props.fieldsToMap.length &&
		props.fieldsToMap.some((field) => {
			return (
				field.removed !== true &&
				!fieldCannotBeDeleted(
					field,
					props.showMatchingColumnsSelector,
					resourceMapperMode.value,
					props.paramValue.matchingColumns,
				)
			);
		})
	);
});

const resourceMapperMode = computed<string | undefined>(() => {
	return resourceMapperTypeOptions.value?.mode;
});

const resourceMapperValuesLabel = computed<string | undefined>(() => {
	return resourceMapperTypeOptions.value?.valuesLabel;
});

const valuesLabel = computed<string>(() => {
	if (resourceMapperValuesLabel.value) {
		return resourceMapperValuesLabel.value;
	}
	if (resourceMapperMode.value && resourceMapperMode.value === 'update') {
		return locale.baseText('resourceMapper.valuesToUpdate.label');
	}
	return locale.baseText('resourceMapper.valuesToSend.label');
});

const fetchingFieldsLabel = computed<string>(() => {
	return locale.baseText('resourceMapper.fetchingFields.message', {
		interpolate: {
			fieldWord: pluralFieldWord.value,
		},
	});
});

function getFieldLabel(field: ResourceMapperField): string {
	if (
		isMatchingField(field.id, props.paramValue.matchingColumns, props.showMatchingColumnsSelector)
	) {
		const suffix = locale.baseText('resourceMapper.usingToMatch') || '';
		return `${field.displayName} ${suffix}`;
	}
	return field.displayName;
}

function getFieldDescription(field: ResourceMapperField): string {
	if (
		isMatchingField(field.id, props.paramValue.matchingColumns, props.showMatchingColumnsSelector)
	) {
		return (
			locale.baseText('resourceMapper.usingToMatch.description', {
				interpolate: {
					fieldWord: singularFieldWord.value,
				},
			}) || ''
		);
	}
	return '';
}

function getParameterValue(parameterName: string): string | number | boolean | null {
	const fieldName = parseResourceMapperFieldName(parameterName);
	if (fieldName && props.paramValue.value) {
		if (
			props.paramValue.value[fieldName] === undefined ||
			props.paramValue.value[fieldName] === null
		) {
			return '';
		}
		return props.paramValue.value[fieldName];
	}
	return null;
}

function getFieldIssues(field: INodeProperties): string[] {
	if (!ndvStore.activeNode) return [];

	const nodeIssues = ndvStore.activeNode.issues || ({} as INodeIssues);
	const fieldName = parseResourceMapperFieldName(field.name);
	if (!fieldName) return [];

	let fieldIssues: string[] = [];
	const key = `${props.parameter.name}.${fieldName}`;
	if (nodeIssues.parameters && key in nodeIssues.parameters) {
		fieldIssues = fieldIssues.concat(nodeIssues.parameters[key]);
	}
	return fieldIssues;
}

function getParamType(field: ResourceMapperField): NodePropertyTypes {
	if (field.type && !FORCE_TEXT_INPUT_FOR_TYPES.includes(field.type)) {
		return field.type as NodePropertyTypes;
	}
	return 'string';
}

function getParsedFieldName(fullName: string): string {
	return parseResourceMapperFieldName(fullName) ?? fullName;
}

function onValueChanged(value: IUpdateInformation): void {
	emit('fieldValueChanged', value);
}

function removeField(fieldName: string) {
	emit('removeField', fieldName);
}

function addField(fieldName: string) {
	emit('addField', fieldName);
}

function onParameterActionSelected(action: string): void {
	switch (action) {
		case 'addAllFields':
			emit('addField', action);
			break;
		case 'removeAllFields':
			emit('removeField', action);
			break;
		case 'refreshFieldList':
			emit('refreshFieldList');
			break;
		default:
			break;
	}
}

defineExpose({
	orderedFields,
});
</script>

<template>
	<div class="mt-xs" data-test-id="mapping-fields-container">
		<n8n-input-label
			:label="valuesLabel"
			:underline="true"
			:size="labelSize"
			:showOptions="true"
			:showExpressionSelector="false"
			inputName="columns"
			color="text-dark"
		>
			<template #options>
				<parameter-options
					:parameter="parameter"
					:customActions="parameterActions"
					:loading="props.refreshInProgress"
					:loadingMessage="fetchingFieldsLabel"
					@update:modelValue="onParameterActionSelected"
				/>
			</template>
		</n8n-input-label>
		<div v-if="orderedFields.length === 0" class="mt-3xs mb-xs">
			<n8n-text size="small">{{
				$locale.baseText('fixedCollectionParameter.currentlyNoItemsExist')
			}}</n8n-text>
		</div>
		<div
			v-for="field in orderedFields"
			:key="field.name"
			:class="{
				['parameter-item']: true,
				[$style.parameterItem]: true,
				[$style.hasIssues]: getFieldIssues(field).length > 0,
			}"
		>
			<div
				v-if="resourceMapperMode === 'add' && field.required"
				:class="['delete-option', 'mt-5xs', $style.parameterTooltipIcon]"
			>
				<n8n-tooltip placement="top">
					<template #content>
						<span>{{
							locale.baseText('resourceMapper.mandatoryField.title', {
								interpolate: { fieldWord: singularFieldWord },
							})
						}}</span>
					</template>
					<font-awesome-icon icon="question-circle" />
				</n8n-tooltip>
			</div>
			<div
				v-else-if="
					!isMatchingField(
						field.name,
						props.paramValue.matchingColumns,
						props.showMatchingColumnsSelector,
					)
				"
				:class="['delete-option', 'clickable', 'mt-5xs']"
			>
				<font-awesome-icon
					icon="trash"
					:title="
						locale.baseText('resourceMapper.removeField', {
							interpolate: {
								fieldWord: singularFieldWordCapitalized,
							},
						})
					"
					:data-test-id="`remove-field-button-${getParsedFieldName(field.name)}`"
					@click="removeField(field.name)"
				/>
			</div>
			<div :class="$style.parameterInput">
				<parameter-input-full
					:parameter="field"
					:value="getParameterValue(field.name)"
					:displayOptions="true"
					:path="`${props.path}.${field.name}`"
					:isReadOnly="refreshInProgress || field.readOnly"
					:hideIssues="true"
					:nodeValues="nodeValues"
					:class="$style.parameterInputFull"
					@update="onValueChanged"
				/>
			</div>
			<parameter-issues
				v-if="getFieldIssues(field).length > 0"
				:issues="getFieldIssues(field)"
				:class="[$style.parameterIssues, 'ml-5xs']"
			/>
		</div>
		<div :class="['add-option', $style.addOption]" data-test-id="add-fields-select">
			<n8n-select
				:placeholder="
					locale.baseText('resourceMapper.addFieldToSend', {
						interpolate: { fieldWord: singularFieldWordCapitalized },
					})
				"
				size="small"
				:teleported="teleported"
				:disabled="addFieldOptions.length == 0"
				@update:modelValue="addField"
			>
				<n8n-option
					v-for="item in addFieldOptions"
					:key="item.value"
					:label="item.name"
					:value="item.value"
					:disabled="item.disabled"
				>
				</n8n-option>
			</n8n-select>
		</div>
	</div>
</template>

<style module lang="scss">
.parameterItem {
	display: flex;
	padding: 0 0 0 var(--spacing-s);

	.parameterInput {
		width: 100%;
	}

	&.hasIssues {
		.parameterIssues {
			float: none;
			padding-top: var(--spacing-xl);
		}
		input,
		input:focus {
			--input-border-color: var(--color-danger);
			border-color: var(--color-danger);
		}
	}
}

.parameterTooltipIcon {
	color: var(--color-text-light) !important;
}

.addOption {
	margin-top: var(--spacing-l);
	padding: 0 0 0 var(--spacing-s);
}
</style><|MERGE_RESOLUTION|>--- conflicted
+++ resolved
@@ -15,17 +15,12 @@
 import { computed } from 'vue';
 import { i18n as locale } from '@/plugins/i18n';
 import { useNDVStore } from '@/stores/ndv.store';
-<<<<<<< HEAD
-import { fieldCannotBeDeleted, isMatchingField, parseResourceMapperFieldName } from '@/utils';
-import { useNodeSpecificationValues } from '@/composables';
-=======
 import {
 	fieldCannotBeDeleted,
 	isMatchingField,
 	parseResourceMapperFieldName,
 } from '@/utils/nodeTypesUtils';
 import { useNodeSpecificationValues } from '@/composables/useNodeSpecificationValues';
->>>>>>> 753cbc1e
 
 interface Props {
 	parameter: INodeProperties;
