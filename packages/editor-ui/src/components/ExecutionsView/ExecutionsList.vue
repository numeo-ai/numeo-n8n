<template>
	<div :class="$style.container">
		<executions-sidebar
			:executions="executions"
			:loading="loading && !executions.length"
			:loadingMore="loadingMore"
			:temporaryExecution="temporaryExecution"
			:auto-refresh="autoRefresh"
			@update:autoRefresh="onAutoRefreshToggle"
			@reloadExecutions="setExecutions"
			@filterUpdated="onFilterUpdated"
			@loadMore="onLoadMore"
			@retryExecution="onRetryExecution"
		/>
		<div :class="$style.content" v-if="!hidePreview">
			<router-view
				name="executionPreview"
				@deleteCurrentExecution="onDeleteCurrentExecution"
				@retryExecution="onRetryExecution"
				@stopExecution="onStopExecution"
			/>
		</div>
	</div>
</template>

<script lang="ts">
import { defineComponent } from 'vue';
import { mapStores } from 'pinia';

import ExecutionsSidebar from '@/components/ExecutionsView/ExecutionsSidebar.vue';
import {
	MAIN_HEADER_TABS,
	MODAL_CANCEL,
	MODAL_CONFIRM,
	PLACEHOLDER_EMPTY_WORKFLOW_ID,
	VIEWS,
	WEBHOOK_NODE_TYPE,
} from '@/constants';
import type {
	ExecutionFilterType,
	IExecutionsListResponse,
	INodeUi,
	ITag,
	IWorkflowDb,
} from '@/Interface';
import type {
	IExecutionsSummary,
	IConnection,
	IConnections,
	IDataObject,
	INodeTypeDescription,
	INodeTypeNameVersion,
} from 'n8n-workflow';
import { NodeHelpers } from 'n8n-workflow';
import { useToast, useMessage } from '@/composables';
import { v4 as uuid } from 'uuid';
import type { Route } from 'vue-router';
import { executionHelpers } from '@/mixins/executionsHelpers';
import { range as _range } from 'lodash-es';
import { debounceHelper } from '@/mixins/debounce';
import { getNodeViewTab, NO_NETWORK_ERROR_CODE } from '@/utils';
import { workflowHelpers } from '@/mixins/workflowHelpers';
import { useWorkflowsStore } from '@/stores/workflows.store';
import { useUIStore } from '@/stores/ui.store';
import { useSettingsStore } from '@/stores/settings.store';
import { useNodeTypesStore } from '@/stores/nodeTypes.store';
import { useTagsStore } from '@/stores/tags.store';
import { executionFilterToQueryFilter } from '@/utils/executionUtils';

// Number of execution pages that are fetched before temporary execution card is shown
const MAX_LOADING_ATTEMPTS = 5;
// Number of executions fetched on each page
const LOAD_MORE_PAGE_SIZE = 100;

export default defineComponent({
	name: 'executions-list',
	mixins: [executionHelpers, debounceHelper, workflowHelpers],
	components: {
		ExecutionsSidebar,
	},
	data() {
		return {
			loading: false,
			loadingMore: false,
			filter: {} as ExecutionFilterType,
			temporaryExecution: null as IExecutionsSummary | null,
			autoRefresh: false,
			autoRefreshTimeout: undefined as undefined | NodeJS.Timer,
		};
	},
	setup() {
		return {
			...useToast(),
			...useMessage(),
		};
	},
	computed: {
		...mapStores(useTagsStore, useNodeTypesStore, useSettingsStore, useUIStore, useWorkflowsStore),
		hidePreview(): boolean {
			const activeNotPresent =
				this.filterApplied &&
				!(this.executions as IExecutionsSummary[]).find((ex) => ex.id === this.activeExecution?.id);
			return this.loading || !this.executions.length || activeNotPresent;
		},
		filterApplied(): boolean {
			return this.filter.status !== 'all';
		},
		workflowDataNotLoaded(): boolean {
			return (
				this.workflowsStore.workflowId === PLACEHOLDER_EMPTY_WORKFLOW_ID &&
				this.workflowsStore.workflowName === ''
			);
		},
		loadedFinishedExecutionsCount(): number {
			return this.workflowsStore.getAllLoadedFinishedExecutions.length;
		},
		totalFinishedExecutionsCount(): number {
			return this.workflowsStore.getTotalFinishedExecutionsCount;
		},
		requestFilter(): IDataObject {
			return executionFilterToQueryFilter({
				...this.filter,
				workflowId: this.currentWorkflow,
			});
		},
	},
	watch: {
		$route(to: Route, from: Route) {
			if (to.params.name) {
				const workflowChanged = from.params.name !== to.params.name;
				void this.initView(workflowChanged);
			}

			if (to.params.executionId) {
				const execution = this.workflowsStore.getExecutionDataById(to.params.executionId);
				if (execution) {
					this.workflowsStore.activeWorkflowExecution = execution;
				}
			}
		},
	},
	async beforeRouteLeave(to, from, next) {
		if (getNodeViewTab(to) === MAIN_HEADER_TABS.WORKFLOW) {
			next();
			return;
		}
		if (this.uiStore.stateIsDirty) {
			const confirmModal = await this.confirm(
				this.$locale.baseText('generic.unsavedWork.confirmMessage.message'),
				{
					title: this.$locale.baseText('generic.unsavedWork.confirmMessage.headline'),
					type: 'warning',
					confirmButtonText: this.$locale.baseText(
						'generic.unsavedWork.confirmMessage.confirmButtonText',
					),
					cancelButtonText: this.$locale.baseText(
						'generic.unsavedWork.confirmMessage.cancelButtonText',
					),
					showClose: true,
				},
			);

			if (confirmModal === MODAL_CONFIRM) {
				const saved = await this.saveCurrentWorkflow({}, false);
				if (saved) {
					await this.settingsStore.fetchPromptsData();
				}
				this.uiStore.stateIsDirty = false;
				next();
			} else if (confirmModal === MODAL_CANCEL) {
				this.uiStore.stateIsDirty = false;
				next();
			}
		} else {
			next();
		}
	},
	async mounted() {
		this.loading = true;
		const workflowUpdated = this.$route.params.name !== this.workflowsStore.workflowId;
		const onNewWorkflow =
			this.$route.params.name === 'new' &&
			this.workflowsStore.workflowId === PLACEHOLDER_EMPTY_WORKFLOW_ID;
		const shouldUpdate = workflowUpdated && !onNewWorkflow;
		await this.initView(shouldUpdate);
		if (!shouldUpdate) {
			if (this.workflowsStore.currentWorkflowExecutions.length > 0) {
				const workflowExecutions = await this.loadExecutions();
				this.workflowsStore.addToCurrentExecutions(workflowExecutions);
				await this.setActiveExecution();
			} else {
				await this.setExecutions();
			}
		}

		this.autoRefresh = this.uiStore.executionSidebarAutoRefresh === true;
<<<<<<< HEAD
		await this.startAutoRefreshInterval();
=======
		void this.startAutoRefreshInterval();
>>>>>>> 32552d42
		document.addEventListener('visibilitychange', this.onDocumentVisibilityChange);

		this.loading = false;
	},
	beforeUnmount() {
		this.stopAutoRefreshInterval();
		document.removeEventListener('visibilitychange', this.onDocumentVisibilityChange);
	},
	methods: {
		async initView(loadWorkflow: boolean): Promise<void> {
			if (loadWorkflow) {
				if (this.nodeTypesStore.allNodeTypes.length === 0) {
					await this.nodeTypesStore.getNodeTypes();
				}
				await this.openWorkflow(this.$route.params.name);
				this.uiStore.nodeViewInitialized = false;
				if (this.workflowsStore.currentWorkflowExecutions.length === 0) {
					await this.setExecutions();
				}
				if (this.activeExecution) {
					this.$router
						.push({
							name: VIEWS.EXECUTION_PREVIEW,
							params: { name: this.currentWorkflow, executionId: this.activeExecution.id },
						})
						.catch(() => {});
				}
			}
		},
		async onLoadMore(): Promise<void> {
			if (!this.loadingMore) {
				await this.callDebounced('loadMore', { debounceTime: 1000 });
			}
		},
		async loadMore(limit = 20): Promise<void> {
			if (
				this.filter.status === 'running' ||
				this.loadedFinishedExecutionsCount >= this.totalFinishedExecutionsCount
			) {
				return;
			}
			this.loadingMore = true;

			let lastId: string | undefined;
			if (this.executions.length !== 0) {
				const lastItem = this.executions.slice(-1)[0];
				lastId = lastItem.id;
			}

			let data: IExecutionsListResponse;
			try {
				data = await this.workflowsStore.getPastExecutions(this.requestFilter, limit, lastId);
			} catch (error) {
				this.loadingMore = false;
				this.showError(error, this.$locale.baseText('executionsList.showError.loadMore.title'));
				return;
			}

			data.results = data.results.map((execution) => {
				// @ts-ignore
				return { ...execution, mode: execution.mode };
			});
			const currentExecutions = [...this.executions];
			for (const newExecution of data.results) {
				if (currentExecutions.find((ex) => ex.id === newExecution.id) === undefined) {
					currentExecutions.push(newExecution);
				}
				// If we loaded temp execution, put it into it's place and remove from top of the list
				if (newExecution.id === this.temporaryExecution?.id) {
					this.temporaryExecution = null;
				}
			}
			this.workflowsStore.currentWorkflowExecutions = currentExecutions;
			this.loadingMore = false;
		},
		async onDeleteCurrentExecution(): Promise<void> {
			this.loading = true;
			try {
				const executionIndex = this.executions.findIndex(
					(execution: IExecutionsSummary) => execution.id === this.$route.params.executionId,
				);
				const nextExecution =
					this.executions[executionIndex + 1] ||
					this.executions[executionIndex - 1] ||
					this.executions[0];

				await this.workflowsStore.deleteExecutions({ ids: [this.$route.params.executionId] });
				if (this.temporaryExecution?.id === this.$route.params.executionId) {
					this.temporaryExecution = null;
				}
				if (this.executions.length > 0) {
					await this.$router
						.push({
							name: VIEWS.EXECUTION_PREVIEW,
							params: { name: this.currentWorkflow, executionId: nextExecution.id },
						})
						.catch(() => {});
					this.workflowsStore.activeWorkflowExecution = nextExecution;
				} else {
					// If there are no executions left, show empty state and clear active execution from the store
					this.workflowsStore.activeWorkflowExecution = null;
					await this.$router.push({
						name: VIEWS.EXECUTION_HOME,
						params: { name: this.currentWorkflow },
					});
				}
				await this.setExecutions();
			} catch (error) {
				this.loading = false;
				this.showError(
					error,
					this.$locale.baseText('executionsList.showError.handleDeleteSelected.title'),
				);
				return;
			}
			this.loading = false;

			this.showMessage({
				title: this.$locale.baseText('executionsList.showMessage.handleDeleteSelected.title'),
				type: 'success',
			});
		},
		async onStopExecution(): Promise<void> {
			const activeExecutionId = this.$route.params.executionId;

			try {
				await this.workflowsStore.stopCurrentExecution(activeExecutionId);

				this.showMessage({
					title: this.$locale.baseText('executionsList.showMessage.stopExecution.title'),
					message: this.$locale.baseText('executionsList.showMessage.stopExecution.message', {
						interpolate: { activeExecutionId },
					}),
					type: 'success',
				});

				await this.loadAutoRefresh();
			} catch (error) {
				this.showError(
					error,
					this.$locale.baseText('executionsList.showError.stopExecution.title'),
				);
			}
		},
		async onFilterUpdated(filter: ExecutionFilterType) {
			this.filter = filter;
			await this.setExecutions();
		},
		async setExecutions(): Promise<void> {
			this.workflowsStore.currentWorkflowExecutions = await this.loadExecutions();
			await this.setActiveExecution();
		},

		async startAutoRefreshInterval() {
			if (this.autoRefresh) {
				await this.loadAutoRefresh();
				this.autoRefreshTimeout = setTimeout(() => {
					void this.startAutoRefreshInterval();
				}, 4000);
			}
		},
		stopAutoRefreshInterval() {
			if (this.autoRefreshTimeout) {
				clearTimeout(this.autoRefreshTimeout);
				this.autoRefreshTimeout = undefined;
			}
		},
		onAutoRefreshToggle(value: boolean): void {
			this.autoRefresh = value;
			this.uiStore.executionSidebarAutoRefresh = this.autoRefresh;

			this.stopAutoRefreshInterval(); // Clear any previously existing intervals (if any - there shouldn't)
			void this.startAutoRefreshInterval();
		},
		onDocumentVisibilityChange() {
			if (document.visibilityState === 'hidden') {
				void this.stopAutoRefreshInterval();
			} else {
				void this.startAutoRefreshInterval();
			}
		},
		async loadAutoRefresh(): Promise<void> {
			// Most of the auto-refresh logic is taken from the `ExecutionsList` component
			const fetchedExecutions: IExecutionsSummary[] = await this.loadExecutions();
			let existingExecutions: IExecutionsSummary[] = [...this.executions];
			const alreadyPresentExecutionIds = existingExecutions.map((exec) => parseInt(exec.id, 10));
			let lastId = 0;
			const gaps = [] as number[];
			let updatedActiveExecution = null;

			for (let i = fetchedExecutions.length - 1; i >= 0; i--) {
				const currentItem = fetchedExecutions[i];
				const currentId = parseInt(currentItem.id, 10);
				if (lastId !== 0 && !isNaN(currentId)) {
					if (currentId - lastId > 1) {
						const range = _range(lastId + 1, currentId);
						gaps.push(...range);
					}
				}
				lastId = parseInt(currentItem.id, 10) || 0;

				const executionIndex = alreadyPresentExecutionIds.indexOf(currentId);
				if (executionIndex !== -1) {
					const existingExecution = existingExecutions.find((ex) => ex.id === currentItem.id);
					const existingStillRunning =
						(existingExecution && existingExecution.finished === false) ||
						existingExecution?.stoppedAt === undefined;
					const currentFinished =
						currentItem.finished === true || currentItem.stoppedAt !== undefined;

					if (existingStillRunning && currentFinished) {
						existingExecutions[executionIndex] = currentItem;
						if (currentItem.id === this.activeExecution?.id) {
							updatedActiveExecution = currentItem;
						}
					}
					continue;
				}

				let j;
				for (j = existingExecutions.length - 1; j >= 0; j--) {
					if (currentId < parseInt(existingExecutions[j].id, 10)) {
						existingExecutions.splice(j + 1, 0, currentItem);
						break;
					}
				}
				if (j === -1) {
					existingExecutions.unshift(currentItem);
				}
			}

			existingExecutions = existingExecutions.filter(
				(execution) =>
					!gaps.includes(parseInt(execution.id, 10)) && lastId >= parseInt(execution.id, 10),
			);
			this.workflowsStore.currentWorkflowExecutions = existingExecutions;
			if (updatedActiveExecution !== null) {
				this.workflowsStore.activeWorkflowExecution = updatedActiveExecution;
			} else {
				const activeInList = existingExecutions.some((ex) => ex.id === this.activeExecution?.id);
				if (!activeInList && this.executions.length > 0 && !this.temporaryExecution) {
					this.$router
						.push({
							name: VIEWS.EXECUTION_PREVIEW,
							params: { name: this.currentWorkflow, executionId: this.executions[0].id },
						})
						.catch(() => {});
				} else if (this.executions.length === 0) {
					this.$router.push({ name: VIEWS.EXECUTION_HOME }).catch(() => {});
					this.workflowsStore.activeWorkflowExecution = null;
				}
			}
		},
		async loadExecutions(): Promise<IExecutionsSummary[]> {
			if (!this.currentWorkflow) {
				return [];
			}
			try {
				return await this.workflowsStore.loadCurrentWorkflowExecutions(this.requestFilter);
			} catch (error) {
				if (error.errorCode === NO_NETWORK_ERROR_CODE) {
					this.showMessage(
						{
							title: this.$locale.baseText('executionsList.showError.refreshData.title'),
							message: error.message,
							type: 'error',
							duration: 3500,
						},
						false,
					);
				} else {
					this.showError(
						error,
						this.$locale.baseText('executionsList.showError.refreshData.title'),
					);
				}
				return [];
			}
		},
		async setActiveExecution(): Promise<void> {
			const activeExecutionId = this.$route.params.executionId;
			if (activeExecutionId) {
				const execution = this.workflowsStore.getExecutionDataById(activeExecutionId);
				if (execution) {
					this.workflowsStore.activeWorkflowExecution = execution;
				} else {
					await this.tryToFindExecution(activeExecutionId);
				}
			}

			// If there is no execution in the route, select the first one
			if (
				this.workflowsStore.activeWorkflowExecution === null &&
				this.executions.length > 0 &&
				!this.temporaryExecution
			) {
				this.workflowsStore.activeWorkflowExecution = this.executions[0];

				if (this.$route.name === VIEWS.EXECUTION_HOME) {
					this.$router
						.push({
							name: VIEWS.EXECUTION_PREVIEW,
							params: { name: this.currentWorkflow, executionId: this.executions[0].id },
						})
						.catch(() => {});
				}
			}
		},
		async tryToFindExecution(executionId: string, attemptCount = 0): Promise<void> {
			// First check if executions exists in the DB at all
			if (attemptCount === 0) {
				const existingExecution = await this.workflowsStore.fetchExecutionDataById(executionId);
				if (!existingExecution) {
					this.workflowsStore.activeWorkflowExecution = null;
					this.showError(
						new Error(
							this.$locale.baseText('executionView.notFound.message', {
								interpolate: { executionId },
							}),
						),
						this.$locale.baseText('nodeView.showError.openExecution.title'),
					);
					return;
				} else {
					this.temporaryExecution = existingExecution as IExecutionsSummary;
				}
			}
			// stop if the execution wasn't found in the first 1000 lookups
			if (attemptCount >= MAX_LOADING_ATTEMPTS) {
				if (this.temporaryExecution) {
					this.workflowsStore.activeWorkflowExecution = this.temporaryExecution;
					return;
				}
				this.workflowsStore.activeWorkflowExecution = null;
				return;
			}
			// Fetch next batch of executions
			await this.loadMore(LOAD_MORE_PAGE_SIZE);
			const execution = this.workflowsStore.getExecutionDataById(executionId);
			if (!execution) {
				// If it's not there load next until found
				await this.$nextTick();
				// But skip fetching execution data since we at this point know it exists
				await this.tryToFindExecution(executionId, attemptCount + 1);
			} else {
				// When found set execution as active
				this.workflowsStore.activeWorkflowExecution = execution;
				this.temporaryExecution = null;
				return;
			}
		},
		async openWorkflow(workflowId: string): Promise<void> {
			console.log('openWorkflow', workflowId);
			await this.loadActiveWorkflows();

			let data: IWorkflowDb | undefined;
			try {
				data = await this.workflowsStore.fetchWorkflow(workflowId);
			} catch (error) {
				this.showError(error, this.$locale.baseText('nodeView.showError.openWorkflow.title'));
				return;
			}
			if (data === undefined) {
				throw new Error(
					this.$locale.baseText('nodeView.workflowWithIdCouldNotBeFound', {
						interpolate: { workflowId },
					}),
				);
			}
			await this.addNodes(data.nodes, data.connections);

			this.workflowsStore.setActive(data.active || false);
			this.workflowsStore.setWorkflowId(workflowId);
			this.workflowsStore.setWorkflowName({ newName: data.name, setStateDirty: false });
			this.workflowsStore.setWorkflowSettings(data.settings || {});
			this.workflowsStore.setWorkflowPinData(data.pinData || {});
			const tags = (data.tags || []) as ITag[];
			const tagIds = tags.map((tag) => tag.id);
			this.workflowsStore.setWorkflowTagIds(tagIds || []);
			this.workflowsStore.setWorkflowVersionId(data.versionId);

			this.tagsStore.upsertTags(tags);

			void this.$externalHooks().run('workflow.open', { workflowId, workflowName: data.name });
			this.uiStore.stateIsDirty = false;
		},
		async addNodes(nodes: INodeUi[], connections?: IConnections) {
			if (!nodes || !nodes.length) {
				return;
			}

			await this.loadNodesProperties(
				nodes.map((node) => ({ name: node.type, version: node.typeVersion })),
			);

			let nodeType: INodeTypeDescription | null;
			nodes.forEach((node) => {
				if (!node.id) {
					node.id = uuid();
				}

				nodeType = this.nodeTypesStore.getNodeType(node.type, node.typeVersion);

				// Make sure that some properties always exist
				if (!node.hasOwnProperty('disabled')) {
					node.disabled = false;
				}

				if (!node.hasOwnProperty('parameters')) {
					node.parameters = {};
				}

				// Load the defaul parameter values because only values which differ
				// from the defaults get saved
				if (nodeType !== null) {
					let nodeParameters = null;
					try {
						nodeParameters = NodeHelpers.getNodeParameters(
							nodeType.properties,
							node.parameters,
							true,
							false,
							node,
						);
					} catch (e) {
						console.error(
							this.$locale.baseText('nodeView.thereWasAProblemLoadingTheNodeParametersOfNode') +
								`: "${node.name}"`,
						); // eslint-disable-line no-console
						console.error(e); // eslint-disable-line no-console
					}
					node.parameters = nodeParameters !== null ? nodeParameters : {};

					// if it's a webhook and the path is empty set the UUID as the default path
					if (node.type === WEBHOOK_NODE_TYPE && node.parameters.path === '') {
						node.parameters.path = node.webhookId as string;
					}
				}

				this.workflowsStore.addNode(node);
			});

			// Load the connections
			if (connections !== undefined) {
				let connectionData;
				for (const sourceNode of Object.keys(connections)) {
					for (const type of Object.keys(connections[sourceNode])) {
						for (
							let sourceIndex = 0;
							sourceIndex < connections[sourceNode][type].length;
							sourceIndex++
						) {
							const outwardConnections = connections[sourceNode][type][sourceIndex];
							if (!outwardConnections) {
								continue;
							}
							outwardConnections.forEach((targetData) => {
								connectionData = [
									{
										node: sourceNode,
										type,
										index: sourceIndex,
									},
									{
										node: targetData.node,
										type: targetData.type,
										index: targetData.index,
									},
								] as [IConnection, IConnection];

								this.workflowsStore.addConnection({
									connection: connectionData,
									setStateDirty: false,
								});
							});
						}
					}
				}
			}
		},
		async loadNodesProperties(nodeInfos: INodeTypeNameVersion[]): Promise<void> {
			const allNodes: INodeTypeDescription[] = this.nodeTypesStore.allNodeTypes;

			const nodesToBeFetched: INodeTypeNameVersion[] = [];
			allNodes.forEach((node) => {
				const nodeVersions = Array.isArray(node.version) ? node.version : [node.version];
				if (
					!!nodeInfos.find((n) => n.name === node.name && nodeVersions.includes(n.version)) &&
					!node.hasOwnProperty('properties')
				) {
					nodesToBeFetched.push({
						name: node.name,
						version: Array.isArray(node.version) ? node.version.slice(-1)[0] : node.version,
					});
				}
			});

			if (nodesToBeFetched.length > 0) {
				// Only call API if node information is actually missing
				await this.nodeTypesStore.getNodesInformation(nodesToBeFetched);
			}
		},
		async loadActiveWorkflows(): Promise<void> {
			await this.workflowsStore.fetchActiveWorkflows();
		},
		async onRetryExecution(payload: { execution: IExecutionsSummary; command: string }) {
			const loadWorkflow = payload.command === 'current-workflow';

			this.showMessage({
				title: this.$locale.baseText('executionDetails.runningMessage'),
				type: 'info',
				duration: 2000,
			});
			await this.retryExecution(payload.execution, loadWorkflow);
			await this.loadAutoRefresh();

			this.$telemetry.track('User clicked retry execution button', {
				workflow_id: this.workflowsStore.workflowId,
				execution_id: payload.execution.id,
				retry_type: loadWorkflow ? 'current' : 'original',
			});
		},
		async retryExecution(execution: IExecutionsSummary, loadWorkflow?: boolean) {
			try {
				const retrySuccessful = await this.workflowsStore.retryExecution(
					execution.id,
					loadWorkflow,
				);

				if (retrySuccessful === true) {
					this.showMessage({
						title: this.$locale.baseText('executionsList.showMessage.retrySuccessfulTrue.title'),
						type: 'success',
					});
				} else {
					this.showMessage({
						title: this.$locale.baseText('executionsList.showMessage.retrySuccessfulFalse.title'),
						type: 'error',
					});
				}
			} catch (error) {
				this.showError(
					error,
					this.$locale.baseText('executionsList.showError.retryExecution.title'),
				);
			}
		},
	},
});
</script>

<style module lang="scss">
.container {
	display: flex;
	height: 100%;
	width: 100%;
}

.content {
	flex: 1;
}
</style><|MERGE_RESOLUTION|>--- conflicted
+++ resolved
@@ -194,11 +194,7 @@
 		}
 
 		this.autoRefresh = this.uiStore.executionSidebarAutoRefresh === true;
-<<<<<<< HEAD
-		await this.startAutoRefreshInterval();
-=======
 		void this.startAutoRefreshInterval();
->>>>>>> 32552d42
 		document.addEventListener('visibilitychange', this.onDocumentVisibilityChange);
 
 		this.loading = false;
