import type { Plugin } from 'vue';
import type { ITelemetrySettings, ITelemetryTrackProperties, IDataObject } from 'n8n-workflow';
import type { RouteLocation } from 'vue-router';

import type { INodeCreateElement, IUpdateInformation } from '@/Interface';
import type { IUserNodesPanelSession } from './telemetry.types';
import {
	APPEND_ATTRIBUTION_DEFAULT_PATH,
	MICROSOFT_TEAMS_NODE_TYPE,
	SLACK_NODE_TYPE,
	TELEGRAM_NODE_TYPE,
} from '@/constants';
import { useRootStore } from '@/stores/n8nRoot.store';
import { useNDVStore } from '@/stores/ndv.store';
import { usePostHog } from '@/stores/posthog.store';
<<<<<<< HEAD
import { useNDVStore } from '@/stores/ndv.store';
=======
import { useSettingsStore } from '@/stores/settings.store';
import { useTelemetryStore } from '@/stores/telemetry.store';
>>>>>>> 753cbc1e
import { useUIStore } from '@/stores/ui.store';

export class Telemetry {
	private pageEventQueue: Array<{ route: RouteLocation }>;

	private previousPath: string;

	private get rudderStack() {
		return window.rudderanalytics;
	}

	private userNodesPanelSession: IUserNodesPanelSession = {
		sessionId: '',
		data: {
			nodeFilter: '',
			resultsNodes: [],
			filterMode: 'Regular',
		},
	};

	constructor() {
		this.pageEventQueue = [];
		this.previousPath = '';
	}

	init(
		telemetrySettings: ITelemetrySettings,
		{
			instanceId,
			userId,
			versionCli,
		}: {
			instanceId: string;
			userId?: string;
			versionCli: string;
		},
	) {
		if (!telemetrySettings.enabled || !telemetrySettings.config || this.rudderStack) return;

		const {
			config: { key, url },
		} = telemetrySettings;

		const settingsStore = useSettingsStore();
		const rootStore = useRootStore();

		const logLevel = settingsStore.logLevel;

		const logging = logLevel === 'debug' ? { logLevel: 'DEBUG' } : {};

		this.initRudderStack(key, url, {
			integrations: { All: false },
			loadIntegration: false,
			configUrl: 'https://api-rs.n8n.io',
			...logging,
		});
		useTelemetryStore().init(this);

		this.identify(instanceId, userId, versionCli);

		this.flushPageEvents();
		this.track('Session started', { session_id: rootStore.sessionId });
	}

	identify(instanceId: string, userId?: string, versionCli?: string) {
		const settingsStore = useSettingsStore();
		const traits: { instance_id: string; version_cli?: string; user_cloud_id?: string } = {
			instance_id: instanceId,
			version_cli: versionCli,
		};

		if (settingsStore.isCloudDeployment) {
			traits.user_cloud_id = settingsStore.settings?.n8nMetadata?.userId ?? '';
		}
		if (userId) {
			this.rudderStack.identify(`${instanceId}#${userId}`, traits);
		} else {
			this.rudderStack.reset();
		}
	}

	track(
		event: string,
		properties?: ITelemetryTrackProperties,
		{ withPostHog } = { withPostHog: false },
	) {
		if (!this.rudderStack) return;

		const updatedProperties = {
			...properties,
			version_cli: useRootStore().versionCli,
		};

		this.rudderStack.track(event, updatedProperties);

		if (withPostHog) {
			usePostHog().capture(event, updatedProperties);
		}
	}

	page(route: Route) {
		if (this.rudderStack) {
			if (route.path === this.previousPath) {
				// avoid duplicate requests query is changed for example on search page
				return;
			}
			this.previousPath = route.path;

			const pageName = route.name;
			let properties: { [key: string]: string } = {};
			if (route.meta?.telemetry && typeof route.meta.telemetry.getProperties === 'function') {
				properties = route.meta.telemetry.getProperties(route);
			}

			properties.theme = useUIStore().appliedTheme;

			const category = route.meta?.telemetry?.pageCategory || 'Editor';
			this.rudderStack.page(category, pageName, properties);
		} else {
			this.pageEventQueue.push({
				route,
			});
		}
	}

	flushPageEvents() {
		const queue = this.pageEventQueue;
		this.pageEventQueue = [];
		queue.forEach(({ route }) => {
			this.page(route);
		});
	}

	trackAskAI(event: string, properties: IDataObject = {}) {
		if (this.rudderStack) {
			properties.session_id = useRootStore().sessionId;
			properties.ndv_session_id = useNDVStore().sessionId;

			switch (event) {
				case 'askAi.generationFinished':
					this.track('Ai code generation finished', properties, { withPostHog: true });
				default:
					break;
			}
		}
	}

	trackNodesPanel(event: string, properties: IDataObject = {}) {
		if (this.rudderStack) {
			properties.nodes_panel_session_id = this.userNodesPanelSession.sessionId;
			switch (event) {
				case 'nodeView.createNodeActiveChanged':
					if (properties.createNodeActive !== false) {
						this.resetNodesPanelSession();
						properties.nodes_panel_session_id = this.userNodesPanelSession.sessionId;
						this.track('User opened nodes panel', properties);
					}
					break;
				case 'nodeCreateList.destroyed':
					if (
						this.userNodesPanelSession.data.nodeFilter.length > 0 &&
						this.userNodesPanelSession.data.nodeFilter !== ''
					) {
						this.track('User entered nodes panel search term', this.generateNodesPanelEvent());
					}
					break;
				case 'nodeCreateList.nodeFilterChanged':
					if (
						(properties.newValue as string).length === 0 &&
						this.userNodesPanelSession.data.nodeFilter.length > 0
					) {
						this.track('User entered nodes panel search term', this.generateNodesPanelEvent());
					}

					if (
						(properties.newValue as string).length > ((properties.oldValue as string) || '').length
					) {
						this.userNodesPanelSession.data.nodeFilter = properties.newValue as string;
						this.userNodesPanelSession.data.resultsNodes = (
							(properties.filteredNodes || []) as INodeCreateElement[]
						).map((node: INodeCreateElement) => node.key);
					}
					break;
				case 'nodeCreateList.onCategoryExpanded':
					properties.is_subcategory = false;
					properties.nodes_panel_session_id = this.userNodesPanelSession.sessionId;
					this.track('User viewed node category', properties);
					break;
				case 'nodeCreateList.onViewActions':
					properties.nodes_panel_session_id = this.userNodesPanelSession.sessionId;
					this.track('User viewed node actions', properties);
					break;
				case 'nodeCreateList.onActionsCustmAPIClicked':
					properties.nodes_panel_session_id = this.userNodesPanelSession.sessionId;
					this.track('User clicked custom API from node actions', properties);
					break;
				case 'nodeCreateList.addAction':
					properties.nodes_panel_session_id = this.userNodesPanelSession.sessionId;
					this.track('User added action', properties);
					break;
				case 'nodeCreateList.onSubcategorySelected':
					properties.category_name = properties.subcategory;
					properties.is_subcategory = true;
					properties.nodes_panel_session_id = this.userNodesPanelSession.sessionId;
					delete properties.selected;
					this.track('User viewed node category', properties);
					break;
				case 'nodeView.addNodeButton':
					this.track('User added node to workflow canvas', properties, { withPostHog: true });
					break;
				case 'nodeView.addSticky':
					this.track('User inserted workflow note', properties);
					break;
				default:
					break;
			}
		}
	}

	// We currently do not support tracking directly from within node implementation
	// so we are using this method as centralized way to track node parameters changes
	trackNodeParametersValuesChange(nodeType: string, change: IUpdateInformation) {
		if (this.rudderStack) {
			const changeNameMap: { [key: string]: string } = {
				[SLACK_NODE_TYPE]: 'parameters.otherOptions.includeLinkToWorkflow',
				[MICROSOFT_TEAMS_NODE_TYPE]: 'parameters.options.includeLinkToWorkflow',
				[TELEGRAM_NODE_TYPE]: 'parameters.additionalFields.appendAttribution',
			};
			const changeName = changeNameMap[nodeType] || APPEND_ATTRIBUTION_DEFAULT_PATH;
			if (change.name === changeName) {
				this.track(
					'User toggled n8n reference option',
					{
						node: nodeType,
						toValue: change.value,
					},
					{ withPostHog: true },
				);
			}
		}
	}

	private resetNodesPanelSession() {
		this.userNodesPanelSession.sessionId = `nodes_panel_session_${new Date().valueOf()}`;
		this.userNodesPanelSession.data = {
			nodeFilter: '',
			resultsNodes: [],
			filterMode: 'All',
		};
	}

	private generateNodesPanelEvent() {
		return {
			search_string: this.userNodesPanelSession.data.nodeFilter,
			results_count: this.userNodesPanelSession.data.resultsNodes.length,
			filter_mode: this.userNodesPanelSession.data.filterMode,
			nodes_panel_session_id: this.userNodesPanelSession.sessionId,
		};
	}

	private initRudderStack(key: string, url: string, options: IDataObject) {
		window.rudderanalytics = window.rudderanalytics || [];

		this.rudderStack.methods = [
			'load',
			'page',
			'track',
			'identify',
			'alias',
			'group',
			'ready',
			'reset',
			'getAnonymousId',
			'setAnonymousId',
		];

		this.rudderStack.factory = (method: string) => {
			return (...args: unknown[]) => {
				const argsCopy = [method, ...args];
				this.rudderStack.push(argsCopy);

				return this.rudderStack;
			};
		};

		for (const method of this.rudderStack.methods) {
			this.rudderStack[method] = this.rudderStack.factory(method);
		}

		this.rudderStack.loadJS = () => {
			const script = document.createElement('script');

			script.type = 'text/javascript';
			script.async = !0;
			script.src = 'https://cdn-rs.n8n.io/v1/ra.min.js';

			const element: Element = document.getElementsByTagName('script')[0];

			if (element && element.parentNode) {
				element.parentNode.insertBefore(script, element);
			}
		};

		this.rudderStack.loadJS();
		this.rudderStack.load(key, url, options);
	}
}

export const telemetry = new Telemetry();

export const TelemetryPlugin: Plugin<{}> = {
	install(app) {
		app.config.globalProperties.$telemetry = telemetry;
	},
};<|MERGE_RESOLUTION|>--- conflicted
+++ resolved
@@ -13,12 +13,8 @@
 import { useRootStore } from '@/stores/n8nRoot.store';
 import { useNDVStore } from '@/stores/ndv.store';
 import { usePostHog } from '@/stores/posthog.store';
-<<<<<<< HEAD
-import { useNDVStore } from '@/stores/ndv.store';
-=======
 import { useSettingsStore } from '@/stores/settings.store';
 import { useTelemetryStore } from '@/stores/telemetry.store';
->>>>>>> 753cbc1e
 import { useUIStore } from '@/stores/ui.store';
 
 export class Telemetry {
