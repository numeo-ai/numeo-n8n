--- conflicted
+++ resolved
@@ -1,416 +1,3 @@
-<<<<<<< HEAD
-import type { CallbackManagerForToolRun } from '@langchain/core/callbacks/manager';
-import { DynamicStructuredTool, DynamicTool } from '@langchain/core/tools';
-import type { JSONSchema7 } from 'json-schema';
-import get from 'lodash/get';
-import isObject from 'lodash/isObject';
-import type { SetField, SetNodeOptions } from 'n8n-nodes-base/dist/nodes/Set/v2/helpers/interfaces';
-import * as manual from 'n8n-nodes-base/dist/nodes/Set/v2/manual.mode';
-import type {
-	IExecuteWorkflowInfo,
-	INodeExecutionData,
-	INodeType,
-	INodeTypeDescription,
-	IWorkflowBase,
-	ISupplyDataFunctions,
-	SupplyData,
-	ExecutionError,
-	ExecuteWorkflowData,
-	IDataObject,
-	INodeParameterResourceLocator,
-	ITaskMetadata,
-} from 'n8n-workflow';
-import { NodeConnectionType, NodeOperationError, jsonParse } from 'n8n-workflow';
-
-import type { DynamicZodObject } from '../../../types/zod.types';
-import {
-	jsonSchemaExampleField,
-	schemaTypeField,
-	inputSchemaField,
-} from '../../../utils/descriptions';
-import { convertJsonSchemaToZod, generateSchema } from '../../../utils/schemaParsing';
-import { getConnectionHintNoticeField } from '../../../utils/sharedFields';
-
-export class ToolWorkflow implements INodeType {
-	description: INodeTypeDescription = {
-		displayName: 'Call n8n Sub-Workflow Tool',
-		name: 'toolWorkflow',
-		icon: 'fa:network-wired',
-		group: ['transform'],
-		version: [1, 1.1, 1.2, 1.3],
-		description: 'Uses another n8n workflow as a tool. Allows packaging any n8n node(s) as a tool.',
-		defaults: {
-			name: 'Call n8n Sub-Workflow Tool',
-		},
-		codex: {
-			categories: ['AI'],
-			subcategories: {
-				AI: ['Tools'],
-				Tools: ['Recommended Tools'],
-			},
-			resources: {
-				primaryDocumentation: [
-					{
-						url: 'https://docs.n8n.io/integrations/builtin/cluster-nodes/sub-nodes/n8n-nodes-langchain.toolworkflow/',
-					},
-				],
-			},
-		},
-		// eslint-disable-next-line n8n-nodes-base/node-class-description-inputs-wrong-regular-node
-		inputs: [],
-		// eslint-disable-next-line n8n-nodes-base/node-class-description-outputs-wrong
-		outputs: [NodeConnectionType.AiTool],
-		outputNames: ['Tool'],
-		properties: [
-			getConnectionHintNoticeField([NodeConnectionType.AiAgent]),
-			{
-				displayName:
-					'See an example of a workflow to suggest meeting slots using AI <a href="/templates/1953" target="_blank">here</a>.',
-				name: 'noticeTemplateExample',
-				type: 'notice',
-				default: '',
-			},
-			{
-				displayName: 'Name',
-				name: 'name',
-				type: 'string',
-				default: '',
-				placeholder: 'My_Color_Tool',
-				displayOptions: {
-					show: {
-						'@version': [1],
-					},
-				},
-			},
-			{
-				displayName: 'Name',
-				name: 'name',
-				type: 'string',
-				default: '',
-				placeholder: 'e.g. My_Color_Tool',
-				validateType: 'string-alphanumeric',
-				description:
-					'The name of the function to be called, could contain letters, numbers, and underscores only',
-				displayOptions: {
-					show: {
-						'@version': [{ _cnd: { gte: 1.1 } }],
-					},
-				},
-			},
-			{
-				displayName: 'Description',
-				name: 'description',
-				type: 'string',
-				default: '',
-				placeholder:
-					'Call this tool to get a random color. The input should be a string with comma separted names of colors to exclude.',
-				typeOptions: {
-					rows: 3,
-				},
-			},
-
-			{
-				displayName:
-					'This tool will call the workflow you define below, and look in the last node for the response. The workflow needs to start with an Execute Workflow trigger',
-				name: 'executeNotice',
-				type: 'notice',
-				default: '',
-			},
-
-			{
-				displayName: 'Source',
-				name: 'source',
-				type: 'options',
-				options: [
-					{
-						name: 'Database',
-						value: 'database',
-						description: 'Load the workflow from the database by ID',
-					},
-					{
-						name: 'Define Below',
-						value: 'parameter',
-						description: 'Pass the JSON code of a workflow',
-					},
-				],
-				default: 'database',
-				description: 'Where to get the workflow to execute from',
-			},
-
-			// ----------------------------------
-			//         source:database
-			// ----------------------------------
-			{
-				displayName: 'Workflow ID',
-				name: 'workflowId',
-				type: 'string',
-				displayOptions: {
-					show: {
-						source: ['database'],
-						'@version': [{ _cnd: { lte: 1.1 } }],
-					},
-				},
-				default: '',
-				required: true,
-				description: 'The workflow to execute',
-				hint: 'Can be found in the URL of the workflow',
-			},
-
-			{
-				displayName: 'Workflow',
-				name: 'workflowId',
-				type: 'workflowSelector',
-				displayOptions: {
-					show: {
-						source: ['database'],
-						'@version': [{ _cnd: { gte: 1.2 } }],
-					},
-				},
-				default: '',
-				required: true,
-			},
-
-			// ----------------------------------
-			//         source:parameter
-			// ----------------------------------
-			{
-				displayName: 'Workflow JSON',
-				name: 'workflowJson',
-				type: 'json',
-				typeOptions: {
-					rows: 10,
-				},
-				displayOptions: {
-					show: {
-						source: ['parameter'],
-					},
-				},
-				default: '\n\n\n\n\n\n\n\n\n',
-				required: true,
-				description: 'The workflow JSON code to execute',
-			},
-			// ----------------------------------
-			//         For all
-			// ----------------------------------
-			{
-				displayName: 'Field to Return',
-				name: 'responsePropertyName',
-				type: 'string',
-				default: 'response',
-				required: true,
-				hint: 'The field in the last-executed node of the workflow that contains the response',
-				description:
-					'Where to find the data that this tool should return. n8n will look in the output of the last-executed node of the workflow for a field with this name, and return its value.',
-				displayOptions: {
-					show: {
-						'@version': [{ _cnd: { lt: 1.3 } }],
-					},
-				},
-			},
-			{
-				displayName: 'Extra Workflow Inputs',
-				name: 'fields',
-				placeholder: 'Add Value',
-				type: 'fixedCollection',
-				description:
-					"These will be output by the 'execute workflow' trigger of the workflow being called",
-				typeOptions: {
-					multipleValues: true,
-					sortable: true,
-				},
-				default: {},
-				options: [
-					{
-						name: 'values',
-						displayName: 'Values',
-						values: [
-							{
-								displayName: 'Name',
-								name: 'name',
-								type: 'string',
-								default: '',
-								placeholder: 'e.g. fieldName',
-								description:
-									'Name of the field to set the value of. Supports dot-notation. Example: data.person[0].name.',
-								requiresDataPath: 'single',
-							},
-							{
-								displayName: 'Type',
-								name: 'type',
-								type: 'options',
-								description: 'The field value type',
-								// eslint-disable-next-line n8n-nodes-base/node-param-options-type-unsorted-items
-								options: [
-									{
-										name: 'String',
-										value: 'stringValue',
-									},
-									{
-										name: 'Number',
-										value: 'numberValue',
-									},
-									{
-										name: 'Boolean',
-										value: 'booleanValue',
-									},
-									{
-										name: 'Array',
-										value: 'arrayValue',
-									},
-									{
-										name: 'Object',
-										value: 'objectValue',
-									},
-								],
-								default: 'stringValue',
-							},
-							{
-								displayName: 'Value',
-								name: 'stringValue',
-								type: 'string',
-								default: '',
-								displayOptions: {
-									show: {
-										type: ['stringValue'],
-									},
-								},
-								validateType: 'string',
-								ignoreValidationDuringExecution: true,
-							},
-							{
-								displayName: 'Value',
-								name: 'numberValue',
-								type: 'string',
-								default: '',
-								displayOptions: {
-									show: {
-										type: ['numberValue'],
-									},
-								},
-								validateType: 'number',
-								ignoreValidationDuringExecution: true,
-							},
-							{
-								displayName: 'Value',
-								name: 'booleanValue',
-								type: 'options',
-								default: 'true',
-								options: [
-									{
-										name: 'True',
-										value: 'true',
-									},
-									{
-										name: 'False',
-										value: 'false',
-									},
-								],
-								displayOptions: {
-									show: {
-										type: ['booleanValue'],
-									},
-								},
-								validateType: 'boolean',
-								ignoreValidationDuringExecution: true,
-							},
-							{
-								displayName: 'Value',
-								name: 'arrayValue',
-								type: 'string',
-								default: '',
-								placeholder: 'e.g. [ arrayItem1, arrayItem2, arrayItem3 ]',
-								displayOptions: {
-									show: {
-										type: ['arrayValue'],
-									},
-								},
-								validateType: 'array',
-								ignoreValidationDuringExecution: true,
-							},
-							{
-								displayName: 'Value',
-								name: 'objectValue',
-								type: 'json',
-								default: '={}',
-								typeOptions: {
-									rows: 2,
-								},
-								displayOptions: {
-									show: {
-										type: ['objectValue'],
-									},
-								},
-								validateType: 'object',
-								ignoreValidationDuringExecution: true,
-							},
-						],
-					},
-				],
-			},
-			// ----------------------------------
-			//         Output Parsing
-			// ----------------------------------
-			{
-				displayName: 'Specify Input Schema',
-				name: 'specifyInputSchema',
-				type: 'boolean',
-				description:
-					'Whether to specify the schema for the function. This would require the LLM to provide the input in the correct format and would validate it against the schema.',
-				noDataExpression: true,
-				default: false,
-			},
-			{ ...schemaTypeField, displayOptions: { show: { specifyInputSchema: [true] } } },
-			jsonSchemaExampleField,
-			inputSchemaField,
-		],
-	};
-
-	async supplyData(this: ISupplyDataFunctions, itemIndex: number): Promise<SupplyData> {
-		const workflowProxy = this.getWorkflowDataProxy(0);
-
-		const name = this.getNodeParameter('name', itemIndex) as string;
-		const description = this.getNodeParameter('description', itemIndex) as string;
-
-		let subExecutionId: string | undefined;
-		let subWorkflowId: string | undefined;
-
-		const useSchema = this.getNodeParameter('specifyInputSchema', itemIndex) as boolean;
-		let tool: DynamicTool | DynamicStructuredTool | undefined = undefined;
-
-		const runFunction = async (
-			query: string | IDataObject,
-			runManager?: CallbackManagerForToolRun,
-		): Promise<string> => {
-			const source = this.getNodeParameter('source', itemIndex) as string;
-			const workflowInfo: IExecuteWorkflowInfo = {};
-			if (source === 'database') {
-				// Read workflow from database
-				const nodeVersion = this.getNode().typeVersion;
-				if (nodeVersion <= 1.1) {
-					workflowInfo.id = this.getNodeParameter('workflowId', itemIndex) as string;
-				} else {
-					const { value } = this.getNodeParameter(
-						'workflowId',
-						itemIndex,
-						{},
-					) as INodeParameterResourceLocator;
-					workflowInfo.id = value as string;
-				}
-
-				subWorkflowId = workflowInfo.id;
-			} else if (source === 'parameter') {
-				// Read workflow from parameter
-				const workflowJson = this.getNodeParameter('workflowJson', itemIndex) as string;
-				try {
-					workflowInfo.code = JSON.parse(workflowJson) as IWorkflowBase;
-
-					// subworkflow is same as parent workflow
-					subWorkflowId = workflowProxy.$workflow.id;
-				} catch (error) {
-					throw new NodeOperationError(
-						this.getNode(),
-						`The provided workflow is not valid JSON: "${(error as Error).message}"`,
-=======
 import type { IVersionedNodeType, INodeTypeBaseDescription } from 'n8n-workflow';
 import { VersionedNodeType } from 'n8n-workflow';
 
@@ -420,7 +7,7 @@
 export class ToolWorkflow extends VersionedNodeType {
 	constructor() {
 		const baseDescription: INodeTypeBaseDescription = {
-			displayName: 'Call n8n Workflow Tool',
+			displayName: 'Call n8n Sub-Workflow Tool',
 			name: 'toolWorkflow',
 			icon: 'fa:network-wired',
 			group: ['transform'],
@@ -434,7 +21,6 @@
 				},
 				resources: {
 					primaryDocumentation: [
->>>>>>> 8351cd6a
 						{
 							url: 'https://docs.n8n.io/integrations/builtin/cluster-nodes/sub-nodes/n8n-nodes-langchain.toolworkflow/',
 						},
