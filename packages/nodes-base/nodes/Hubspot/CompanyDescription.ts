import {
	INodeProperties,
} from 'n8n-workflow';

export const companyOperations: INodeProperties[] = [
	{
		displayName: 'Operation',
		name: 'operation',
		type: 'options',
		noDataExpression: true,
		displayOptions: {
			show: {
				resource: [
					'company',
				],
			},
		},
		options: [
			{
				name: 'Create',
				value: 'create',
				description: 'Create a company',
				action: 'Create a company',
			},
			{
				name: 'Delete',
				value: 'delete',
				description: 'Delete a company',
				action: 'Delete a company',
			},
			{
				name: 'Get',
				value: 'get',
				description: 'Get a company',
				action: 'Get a company',
			},
			{
				name: 'Get All',
				value: 'getAll',
				description: 'Get all companies',
				action: 'Get all companies',
			},
			{
				name: 'Get Recently Created',
				value: 'getRecentlyCreated',
				description: 'Get recently created companies',
				action: 'Get a recently created company',
			},
			{
				name: 'Get Recently Modified',
				value: 'getRecentlyModified',
				description: 'Get recently modified companies',
				action: 'Get a recently modified company',
			},
			{
				name: 'Search By Domain',
				value: 'searchByDomain',
				description: 'Search companies by domain',
				action: 'Search for a company by Domain',
			},
			{
				name: 'Update',
				value: 'update',
				description: 'Update a company',
				action: 'Update a company',
			},
		],
		default: 'create',
	},
];

export const companyFields: INodeProperties[] = [

	/* -------------------------------------------------------------------------- */
	/*                                company:create                              */
	/* -------------------------------------------------------------------------- */
	{
		displayName: 'Name',
		name: 'name',
		type: 'string',
		required: true,
		displayOptions: {
			show: {
				resource: [
					'company',
				],
				operation: [
					'create',
				],
			},
		},
		default: '',
	},
	{
		displayName: 'Additional Fields',
		name: 'additionalFields',
		type: 'collection',
		placeholder: 'Add Field',
		default: {},
		displayOptions: {
			show: {
				resource: [
					'company',
				],
				operation: [
					'create',
				],
			},
		},
		options: [
			{
				displayName: 'About Us',
				name: 'aboutUs',
				type: 'string',
				typeOptions: {
					alwaysOpenEditWindow: true,
				},
				default: '',
			},
			{
				displayName: 'Annual Revenue',
				name: 'annualRevenue',
				type: 'number',
				typeOptions: {
					minValue: 0,
				},
				default: 0,
				description: 'The actual or estimated annual revenue of the company',
			},
			{
				displayName: 'City',
				name: 'city',
				type: 'string',
				default: '',
				description: 'The city where the company is located',
			},
			{
				displayName: 'Close Date',
				name: 'closeDate',
				type: 'dateTime',
				default: '',
				description: 'The date the company or organization was closed as a customer',
			},
			{
				displayName: 'Company Domain Name',
				name: 'companyDomainName',
				type: 'string',
				default: '',
				description: 'The domain name of the company or organization',
			},
			{
				displayName: 'Company Owner Name or ID',
				name: 'companyOwner',
				type: 'options',
				typeOptions: {
					loadOptionsMethod: 'getOwners',
				},
				default: '',
				description: 'The owner of the company. Choose from the list, or specify an ID using an <a href="https://docs.n8n.io/code-examples/expressions/">expression</a>.',
			},
			{
				displayName: 'Country/Region',
				name: 'countryRegion',
				type: 'string',
				default: '',
				description: 'The country/region in which the company or organization is located',
			},
			{
				displayName: 'Custom Properties',
				name: 'customPropertiesUi',
				placeholder: 'Add Custom Property',
				type: 'fixedCollection',
				typeOptions: {
					multipleValues: true,
				},
				default: {},
				options: [
					{
						name: 'customPropertiesValues',
						displayName: 'Custom Property',
						values: [
							{
								displayName: 'Property Name or ID',
								name: 'property',
								type: 'options',
								typeOptions: {
									loadOptionsMethod: 'getCompanyCustomProperties',
								},
								default: '',
								description: 'Name of the property. Choose from the list, or specify an ID using an <a href="https://docs.n8n.io/code-examples/expressions/">expression</a>.',
							},
							{
								displayName: 'Value',
								name: 'value',
								type: 'string',
								default: '',
								description: 'Value of the property',
							},
						],
					},
				],
			},
			{
				displayName: 'Description',
				name: 'description',
				type: 'string',
				default: '',
				description: 'A short statement about the company\'s mission and goals',
			},
			{
				displayName: 'Facebook Fans',
				name: 'facebookFans',
				type: 'number',
				typeOptions: {
					minValue: 0,
				},
				default: 0,
				description: 'Number of facebook fans',
			},
			{
				displayName: 'Google Plus Page',
				name: 'googlePlusPage',
				type: 'string',
				default: '',
				description: 'The URL of the Google Plus page for the company or organization',
			},
			{
				displayName: 'Industry Name or ID',
				name: 'industry',
				type: 'options',
				typeOptions: {
					loadOptionsMethod: 'getCompanyIndustries',
				},
				default: '',
				description: 'The type of business the company performs. Choose from the list, or specify an ID using an <a href="https://docs.n8n.io/code-examples/expressions/">expression</a>.',
			},
			{
				displayName: 'Is Public',
				name: 'isPublic',
				type: 'boolean',
				default: false,
<<<<<<< HEAD
				description: 'Whether the company is publicly traded',
=======
				description: 'Whether that the company is publicly traded',
>>>>>>> 13483497
			},
			{
				displayName: 'Lead Status Name or ID',
				name: 'leadStatus',
				type: 'options',
				typeOptions: {
					loadOptionsMethod: 'getCompanyleadStatuses',
				},
				default: '',
				description: 'The company\'s sales, prospecting or outreach status. Choose from the list, or specify an ID using an <a href="https://docs.n8n.io/code-examples/expressions/">expression</a>.',
			},
			{
				displayName: 'Lifecycle Stage Name or ID',
				name: 'lifecycleStatus',
				type: 'options',
				typeOptions: {
					loadOptionsMethod: 'getCompanylifecycleStages',
				},
				default: '',
				description: 'The most advanced lifecycle stage across all contacts associated with this company or organization. Choose from the list, or specify an ID using an <a href="https://docs.n8n.io/code-examples/expressions/">expression</a>.',
			},
			{
				displayName: 'LinkedIn Bio',
				name: 'linkedinBio',
				type: 'string',
				default: '',
				description: 'The LinkedIn bio for the company or organization',
			},
			{
				displayName: 'LinkedIn Company Page',
				name: 'linkedInCompanyPage',
				type: 'string',
				default: '',
				description: 'The URL of the LinkedIn company page for the company or organization',
			},
			{
				displayName: 'Number Of Employees',
				name: 'numberOfEmployees',
				type: 'number',
				typeOptions: {
					minValue: 0,
				},
				default: 0,
				description: 'The total number of employees who work for the company or organization',
			},
			{
				displayName: 'Original Source Type Name or ID',
				name: 'originalSourceType',
				type: 'options',
				typeOptions: {
					loadOptionsMethod: 'getCompanySourceTypes',
				},
				default: '',
				description: 'Original source for the contact with the earliest activity for this company or organization. Choose from the list, or specify an ID using an <a href="https://docs.n8n.io/code-examples/expressions/">expression</a>.',
			},
			{
				displayName: 'Phone Number',
				name: 'phoneNumber',
				type: 'string',
				default: '',
				description: 'A company\'s primary phone number. Powered by HubSpot Insights.',
			},
			{
				displayName: 'Postal Code',
				name: 'postalCode',
				type: 'string',
				default: '',
				description: 'The postal or zip code of the company or organization. Powered by HubSpot Insights.',
			},
			{
				displayName: 'State/Region',
				name: 'stateRegion',
				type: 'string',
				default: '',
				description: 'The state or region in which the company or organization is located. Powered by HubSpot Insights.',
			},
			{
				displayName: 'Street Address',
				name: 'streetAddress',
				type: 'string',
				default: '',
				description: 'The street address of the company or organization, including unit number. Powered by HubSpot Insights.',
			},
			{
				displayName: 'Street Address 2',
				name: 'streetAddress2',
				type: 'string',
				default: '',
				description: 'The additional address of the company or organization. Powered by HubSpot Insights.',
			},

			{
				displayName: 'Target Account Name or ID',
				name: 'targetAccount',
				type: 'options',
				typeOptions: {
					loadOptionsMethod: 'getCompanyTargetAccounts',
				},
				default: '',
				description: 'The Target Account property is a means to flag high priority companies if you are following an account based strategy. Choose from the list, or specify an ID using an <a href="https://docs.n8n.io/code-examples/expressions/">expression</a>.',
			},
			{
				displayName: 'Timezone',
				name: 'timezone',
				type: 'string',
				default: '',
				description: 'The time zone where the company or organization is located. Powered by HubSpot Insights.',
			},
			{
				displayName: 'Total Money Raised',
				name: 'totalMoneyRaised',
				type: 'number',
				typeOptions: {
					minValue: 0,
				},
				default: 0,
				description: 'The total amount of money raised by the company. Powered by HubSpot Insights.',
			},
			{
				displayName: 'Twitter Bio',
				name: 'twitterBio',
				type: 'string',
				typeOptions: {
					alwaysOpenEditWindow: true,
				},
				default: '',
				description: 'The Twitter bio of the company or organization',
			},
			{
				displayName: 'Twitter Followers',
				name: 'twitterFollowers',
				type: 'number',
				typeOptions: {
					minValue: 0,
				},
				default: 0,
				description: 'The number of Twitter followers of the company or organization',
			},
			{
				displayName: 'Twitter Handle',
				name: 'twitterHandle',
				type: 'string',
				default: '',
				description: 'The main twitter account of the company or organization',
			},
			{
				displayName: 'Type Name or ID',
				name: 'type',
				type: 'options',
				typeOptions: {
					loadOptionsMethod: 'getCompanyTypes',
				},
				default: '',
				description: 'The optional classification of this company record - prospect, partner, etc. Choose from the list, or specify an ID using an <a href="https://docs.n8n.io/code-examples/expressions/">expression</a>.',
			},
			{
				displayName: 'Web Technologies Name or ID',
				name: 'webTechnologies',
				type: 'options',
				typeOptions: {
					loadOptionsMethod: 'getCompanyWebTechnologies',
				},
				default: '',
				description: 'The web technologies used by the company or organization. Powered by HubSpot Insights. Choose from the list, or specify an ID using an <a href="https://docs.n8n.io/code-examples/expressions/">expression</a>.',
			},
			{
				displayName: 'Website URL',
				name: 'websiteUrl',
				type: 'string',
				default: '',
				description: 'The main website of the company or organization. This property is used to identify unique companies. Powered by HubSpot Insights.',
			},
			{
				displayName: 'Year Founded',
				name: 'yearFounded',
				type: 'string',
				default: '',
				description: 'The year the company was created. Powered by HubSpot Insights.',
			},
		],
	},

	/* -------------------------------------------------------------------------- */
	/*                                 company:update                             */
	/* -------------------------------------------------------------------------- */
	{
		displayName: 'Company ID',
		name: 'companyId',
		type: 'string',
		required: true,
		displayOptions: {
			show: {
				resource: [
					'company',
				],
				operation: [
					'update',
				],
			},
		},
		default: '',
		description: 'Unique identifier for a particular company',
	},
	{
		displayName: 'Update Fields',
		name: 'updateFields',
		type: 'collection',
		placeholder: 'Add Field',
		default: {},
		displayOptions: {
			show: {
				resource: [
					'company',
				],
				operation: [
					'update',
				],
			},
		},
		options: [
			{
				displayName: 'About Us',
				name: 'aboutUs',
				type: 'string',
				typeOptions: {
					alwaysOpenEditWindow: true,
				},
				default: '',
			},
			{
				displayName: 'Annual Revenue',
				name: 'annualRevenue',
				type: 'number',
				typeOptions: {
					minValue: 0,
				},
				default: 0,
				description: 'The actual or estimated annual revenue of the company',
			},
			{
				displayName: 'City',
				name: 'city',
				type: 'string',
				default: '',
				description: 'The city where the company is located',
			},
			{
				displayName: 'Close Date',
				name: 'closeDate',
				type: 'dateTime',
				default: '',
				description: 'The date the company or organization was closed as a customer',
			},
			{
				displayName: 'Company Domain Name',
				name: 'companyDomainName',
				type: 'string',
				default: '',
				description: 'The domain name of the company or organization',
			},
			{
				displayName: 'Company Owmer Name or ID',
				name: 'companyOwner',
				type: 'options',
				typeOptions: {
					loadOptionsMethod: 'getOwners',
				},
				default: '',
				description: 'The owner of the company. Choose from the list, or specify an ID using an <a href="https://docs.n8n.io/code-examples/expressions/">expression</a>.',
			},
			{
				displayName: 'Country/Region',
				name: 'countryRegion',
				type: 'string',
				default: '',
				description: 'The country/region in which the company or organization is located',
			},
			{
				displayName: 'Custom Properties',
				name: 'customPropertiesUi',
				placeholder: 'Add Custom Property',
				type: 'fixedCollection',
				typeOptions: {
					multipleValues: true,
				},
				default: {},
				options: [
					{
						name: 'customPropertiesValues',
						displayName: 'Custom Property',
						values: [
							{
								displayName: 'Property Name or ID',
								name: 'property',
								type: 'options',
								typeOptions: {
									loadOptionsMethod: 'getCompanyCustomProperties',
								},
								default: '',
								description: 'Name of the property. Choose from the list, or specify an ID using an <a href="https://docs.n8n.io/code-examples/expressions/">expression</a>.',
							},
							{
								displayName: 'Value',
								name: 'value',
								type: 'string',
								default: '',
								description: 'Value of the property',
							},
						],
					},
				],
			},
			{
				displayName: 'Description',
				name: 'description',
				type: 'string',
				default: '',
				description: 'A short statement about the company\'s mission and goals',
			},
			{
				displayName: 'Facebook Fans',
				name: 'facebookFans',
				type: 'number',
				typeOptions: {
					minValue: 0,
				},
				default: 0,
				description: 'Number of facebook fans',
			},
			{
				displayName: 'Google Plus Page',
				name: 'googlePlusPage',
				type: 'string',
				default: '',
				description: 'The URL of the Google Plus page for the company or organization',
			},
			{
				displayName: 'Industry Name or ID',
				name: 'industry',
				type: 'options',
				typeOptions: {
					loadOptionsMethod: 'getCompanyIndustries',
				},
				default: '',
				description: 'The type of business the company performs. Choose from the list, or specify an ID using an <a href="https://docs.n8n.io/code-examples/expressions/">expression</a>.',
			},
			{
				displayName: 'Is Public',
				name: 'isPublic',
				type: 'boolean',
				default: false,
<<<<<<< HEAD
				description: 'Whether the company is publicly traded',
=======
				description: 'Whether that the company is publicly traded',
>>>>>>> 13483497
			},
			{
				displayName: 'Lead Status Name or ID',
				name: 'leadStatus',
				type: 'options',
				typeOptions: {
					loadOptionsMethod: 'getCompanyleadStatuses',
				},
				default: '',
				description: 'The company\'s sales, prospecting or outreach status. Choose from the list, or specify an ID using an <a href="https://docs.n8n.io/code-examples/expressions/">expression</a>.',
			},
			{
				displayName: 'Lifecycle Stage Name or ID',
				name: 'lifecycleStatus',
				type: 'options',
				typeOptions: {
					loadOptionsMethod: 'getCompanylifecycleStages',
				},
				default: '',
				description: 'The most advanced lifecycle stage across all contacts associated with this company or organization. Choose from the list, or specify an ID using an <a href="https://docs.n8n.io/code-examples/expressions/">expression</a>.',
			},
			{
				displayName: 'Linkedin Bio',
				name: 'linkedinBio',
				type: 'string',
				default: '',
				description: 'The LinkedIn bio for the company or organization',
			},
			{
				displayName: 'LinkedIn Company Page',
				name: 'linkedInCompanyPage',
				type: 'string',
				default: '',
				description: 'The URL of the LinkedIn company page for the company or organization',
			},
			{
				displayName: 'Name',
				name: 'name',
				type: 'string',
				default: '',
			},
			{
				displayName: 'Number Of Employees',
				name: 'numberOfEmployees',
				type: 'number',
				typeOptions: {
					minValue: 0,
				},
				default: 0,
				description: 'The total number of employees who work for the company or organization',
			},
			{
				displayName: 'Original Source Type Name or ID',
				name: 'originalSourceType',
				type: 'options',
				typeOptions: {
					loadOptionsMethod: 'getCompanySourceTypes',
				},
				default: '',
				description: 'Original source for the contact with the earliest activity for this company or organization. Choose from the list, or specify an ID using an <a href="https://docs.n8n.io/code-examples/expressions/">expression</a>.',
			},
			{
				displayName: 'Phone Number',
				name: 'phoneNumber',
				type: 'string',
				default: '',
				description: 'A company\'s primary phone number. Powered by HubSpot Insights.',
			},
			{
				displayName: 'Postal Code',
				name: 'postalCode',
				type: 'string',
				default: '',
				description: 'The postal or zip code of the company or organization. Powered by HubSpot Insights.',
			},
			{
				displayName: 'State/Region',
				name: 'stateRegion',
				type: 'string',
				default: '',
				description: 'The state or region in which the company or organization is located. Powered by HubSpot Insights.',
			},
			{
				displayName: 'Street Address',
				name: 'streetAddress',
				type: 'string',
				default: '',
				description: 'The street address of the company or organization, including unit number. Powered by HubSpot Insights.',
			},
			{
				displayName: 'Street Address 2',
				name: 'streetAddress2',
				type: 'string',
				default: '',
				description: 'The additional address of the company or organization. Powered by HubSpot Insights.',
			},

			{
				displayName: 'Target Account Name or ID',
				name: 'targetAccount',
				type: 'options',
				typeOptions: {
					loadOptionsMethod: 'getCompanyTargetAccounts',
				},
				default: '',
				description: 'The Target Account property is a means to flag high priority companies if you are following an account based strategy. Choose from the list, or specify an ID using an <a href="https://docs.n8n.io/code-examples/expressions/">expression</a>.',
			},
			{
				displayName: 'Timezone',
				name: 'timezone',
				type: 'string',
				default: '',
				description: 'The time zone where the company or organization is located. Powered by HubSpot Insights.',
			},
			{
				displayName: 'Total Money Raised',
				name: 'totalMoneyRaised',
				type: 'number',
				typeOptions: {
					minValue: 0,
				},
				default: 0,
				description: 'The total amount of money raised by the company. Powered by HubSpot Insights.',
			},
			{
				displayName: 'Twitter Bio',
				name: 'twitterBio',
				type: 'string',
				typeOptions: {
					alwaysOpenEditWindow: true,
				},
				default: '',
				description: 'The Twitter bio of the company or organization',
			},
			{
				displayName: 'Twitter Followers',
				name: 'twitterFollowers',
				type: 'number',
				typeOptions: {
					minValue: 0,
				},
				default: 0,
				description: 'The number of Twitter followers of the company or organization',
			},
			{
				displayName: 'Twitter Handle',
				name: 'twitterHandle',
				type: 'string',
				default: '',
				description: 'The main twitter account of the company or organization',
			},
			{
				displayName: 'Type Name or ID',
				name: 'type',
				type: 'options',
				typeOptions: {
					loadOptionsMethod: 'getCompanyTypes',
				},
				default: '',
				description: 'The optional classification of this company record - prospect, partner, etc. Choose from the list, or specify an ID using an <a href="https://docs.n8n.io/code-examples/expressions/">expression</a>.',
			},
			{
				displayName: 'Web Technologies Name or ID',
				name: 'webTechnologies',
				type: 'options',
				typeOptions: {
					loadOptionsMethod: 'getCompanyWebTechnologies',
				},
				default: '',
				description: 'The web technologies used by the company or organization. Powered by HubSpot Insights. Choose from the list, or specify an ID using an <a href="https://docs.n8n.io/code-examples/expressions/">expression</a>.',
			},
			{
				displayName: 'Website URL',
				name: 'websiteUrl',
				type: 'string',
				default: '',
				description: 'The main website of the company or organization. This property is used to identify unique companies. Powered by HubSpot Insights.',
			},
			{
				displayName: 'Year Founded',
				name: 'yearFounded',
				type: 'string',
				default: '',
				description: 'The year the company was created. Powered by HubSpot Insights.',
			},
		],
	},

	/* -------------------------------------------------------------------------- */
	/*                                  company:get                               */
	/* -------------------------------------------------------------------------- */
	{
		displayName: 'Company ID',
		name: 'companyId',
		type: 'string',
		required: true,
		displayOptions: {
			show: {
				resource: [
					'company',
				],
				operation: [
					'get',
				],
			},
		},
		default: '',
		description: 'Unique identifier for a particular company',
	},
	{
		displayName: 'Additional Fields',
		name: 'additionalFields',
		type: 'collection',
		placeholder: 'Add Field',
		default: {},
		displayOptions: {
			show: {
				resource: [
					'company',
				],
				operation: [
					'get',
				],
			},
		},
		options: [
			{
				displayName: 'Include Merge Audits',
				name: 'includeMergeAudits',
				type: 'boolean',
				default: false,
				description: 'Whether to return any merge history if the company has been previously merged with another company record. Defaults to false.',
			},
		],
	},

	/* -------------------------------------------------------------------------- */
	/*                                 company:getAll                             */
	/* -------------------------------------------------------------------------- */
	{
		displayName: 'Return All',
		name: 'returnAll',
		type: 'boolean',
		displayOptions: {
			show: {
				resource: [
					'company',
				],
				operation: [
					'getAll',
				],
			},
		},
		default: false,
		description: 'Whether to return all results or only up to a given limit',
	},
	{
		displayName: 'Limit',
		name: 'limit',
		type: 'number',
		displayOptions: {
			show: {
				resource: [
					'company',
				],
				operation: [
					'getAll',
				],
				returnAll: [
					false,
				],
			},
		},
		typeOptions: {
			minValue: 1,
			maxValue: 250,
		},
		default: 50,
		description: 'Max number of results to return',
	},
	{
		displayName: 'Options',
		name: 'options',
		type: 'collection',
		placeholder: 'Add Field',
		default: {},
		displayOptions: {
			show: {
				resource: [
					'company',
				],
				operation: [
					'getAll',
				],
			},
		},
		options: [
			{
				displayName: 'Include Merge Audits',
				name: 'includeMergeAudits',
				type: 'boolean',
				default: false,
<<<<<<< HEAD
				description: 'Whether to returns any merge history if a company has been previously merged with another company record. Defaults to false.',
=======
				description: 'Whether to return any merge history if a company has been previously merged with another company record. Defaults to false.',
>>>>>>> 13483497
			},
			{
				displayName: 'Property Names or IDs',
				name: 'properties',
				type: 'multiOptions',
				typeOptions: {
					loadOptionsMethod: 'getCompanyProperties',
				},
				default: [],
<<<<<<< HEAD
				description: '<p>Used to include specific company properties in the results. By default, the results will only include company ID and will not include the values for any properties for your companies.</p><p>Including this parameter will include the data for the specified property in the results. You can include this parameter multiple times to request multiple properties separated by a comma: <code>,</code>.</p>.',
=======
				description: '<p>Used to include specific company properties in the results. By default, the results will only include company ID and will not include the values for any properties for your companies.</p><p>Including this parameter will include the data for the specified property in the results. You can include this parameter multiple times to request multiple properties separated by a comma: <code>,</code>.</p>. Choose from the list, or specify IDs using an <a href="https://docs.n8n.io/code-examples/expressions/">expression</a>.',
>>>>>>> 13483497
			},
			{
				displayName: 'Properties With History',
				name: 'propertiesWithHistory',
				type: 'string',
				default: '',
				description: 'Works similarly to properties=, but this parameter will include the history for the specified property, instead of just including the current value. Use this parameter when you need the full history of changes to a property\'s value.',
			},
		],
	},

	/* -------------------------------------------------------------------------- */
	/*                                 company:delete                             */
	/* -------------------------------------------------------------------------- */
	{
		displayName: 'Company ID',
		name: 'companyId',
		type: 'string',
		required: true,
		displayOptions: {
			show: {
				resource: [
					'company',
				],
				operation: [
					'delete',
				],
			},
		},
		default: '',
		description: 'Unique identifier for a particular company',
	},

	/* -------------------------------------------------------------------------- */
	/*               company:getRecentlyCreated company:getRecentlyModifie        */
	/* -------------------------------------------------------------------------- */
	{
		displayName: 'Return All',
		name: 'returnAll',
		type: 'boolean',
		displayOptions: {
			show: {
				resource: [
					'company',
				],
				operation: [
					'getRecentlyCreated',
					'getRecentlyModified',
				],
			},
		},
		default: false,
		description: 'Whether to return all results or only up to a given limit',
	},
	{
		displayName: 'Limit',
		name: 'limit',
		type: 'number',
		displayOptions: {
			show: {
				resource: [
					'company',
				],
				operation: [
					'getRecentlyCreated',
					'getRecentlyModified',
				],
				returnAll: [
					false,
				],
			},
		},
		typeOptions: {
			minValue: 1,
			maxValue: 250,
		},
		default: 50,
		description: 'Max number of results to return',
	},
	{
		displayName: 'Filters',
		name: 'filters',
		type: 'collection',
		placeholder: 'Add Filter',
		default: {},
		displayOptions: {
			show: {
				resource: [
					'company',
				],
				operation: [
					'getRecentlyModified',
				],
			},
		},
		options: [
			{
				displayName: 'Since',
				name: 'since',
				type: 'dateTime',
				default: '',
				description: 'Only return companys created after timestamp x',
			},
			{
				displayName: 'Include Property Versions',
				name: 'includePropertyVersions',
				type: 'boolean',
				default: false,
<<<<<<< HEAD
				description: 'Whether you will only get data for the most recent version of a property in the "versions" data. If you include this parameter, you will get data for all previous versions.',
=======
				// eslint-disable-next-line n8n-nodes-base/node-param-description-boolean-without-whether
				description: 'By default, you will only get data for the most recent version of a property in the "versions" data. If you include this parameter, you will get data for all previous versions.',
>>>>>>> 13483497
			},
		],
	},

	/* -------------------------------------------------------------------------- */
	/*                            company:searchByDomain                          */
	/* -------------------------------------------------------------------------- */
	{
		displayName: 'Domain',
		name: 'domain',
		type: 'string',
		displayOptions: {
			show: {
				resource: [
					'company',
				],
				operation: [
					'searchByDomain',
				],
			},
		},
		required: true,
		default: '',
	},
	{
		displayName: 'Return All',
		name: 'returnAll',
		type: 'boolean',
		displayOptions: {
			show: {
				resource: [
					'company',
				],
				operation: [
					'searchByDomain',
				],
			},
		},
		default: false,
		description: 'Whether to return all results or only up to a given limit',
	},
	{
		displayName: 'Limit',
		name: 'limit',
		type: 'number',
		displayOptions: {
			show: {
				resource: [
					'company',
				],
				operation: [
					'searchByDomain',
				],
				returnAll: [
					false,
				],
			},
		},
		typeOptions: {
			minValue: 1,
			maxValue: 250,
		},
		default: 50,
		description: 'Max number of results to return',
	},
	{
		displayName: 'Options',
		name: 'options',
		type: 'collection',
		placeholder: 'Add Field',
		default: {},
		displayOptions: {
			show: {
				resource: [
					'company',
				],
				operation: [
					'searchByDomain',
				],
			},
		},
		options: [
			{
				displayName: 'Property Names or IDs',
				name: 'properties',
				type: 'multiOptions',
				typeOptions: {
					loadOptionsMethod: 'getCompanyProperties',
				},
				default: [],
<<<<<<< HEAD
				description: '<p>Used to include specific company properties in the results. By default, the results will only include company ID and will not include the values for any properties for your company.</p><p>Including this parameter will include the data for the specified property in the results. You can include this parameter multiple times to request multiple properties separated by a comma: <code>,</code>.</p>.',
=======
				description: '<p>Used to include specific company properties in the results. By default, the results will only include company ID and will not include the values for any properties for your company.</p><p>Including this parameter will include the data for the specified property in the results. You can include this parameter multiple times to request multiple properties separated by a comma: <code>,</code>.</p>. Choose from the list, or specify IDs using an <a href="https://docs.n8n.io/code-examples/expressions/">expression</a>.',
>>>>>>> 13483497
			},
		],
	},
];<|MERGE_RESOLUTION|>--- conflicted
+++ resolved
@@ -239,11 +239,7 @@
 				name: 'isPublic',
 				type: 'boolean',
 				default: false,
-<<<<<<< HEAD
-				description: 'Whether the company is publicly traded',
-=======
 				description: 'Whether that the company is publicly traded',
->>>>>>> 13483497
 			},
 			{
 				displayName: 'Lead Status Name or ID',
@@ -595,11 +591,7 @@
 				name: 'isPublic',
 				type: 'boolean',
 				default: false,
-<<<<<<< HEAD
-				description: 'Whether the company is publicly traded',
-=======
 				description: 'Whether that the company is publicly traded',
->>>>>>> 13483497
 			},
 			{
 				displayName: 'Lead Status Name or ID',
@@ -902,11 +894,7 @@
 				name: 'includeMergeAudits',
 				type: 'boolean',
 				default: false,
-<<<<<<< HEAD
-				description: 'Whether to returns any merge history if a company has been previously merged with another company record. Defaults to false.',
-=======
 				description: 'Whether to return any merge history if a company has been previously merged with another company record. Defaults to false.',
->>>>>>> 13483497
 			},
 			{
 				displayName: 'Property Names or IDs',
@@ -916,11 +904,7 @@
 					loadOptionsMethod: 'getCompanyProperties',
 				},
 				default: [],
-<<<<<<< HEAD
-				description: '<p>Used to include specific company properties in the results. By default, the results will only include company ID and will not include the values for any properties for your companies.</p><p>Including this parameter will include the data for the specified property in the results. You can include this parameter multiple times to request multiple properties separated by a comma: <code>,</code>.</p>.',
-=======
 				description: '<p>Used to include specific company properties in the results. By default, the results will only include company ID and will not include the values for any properties for your companies.</p><p>Including this parameter will include the data for the specified property in the results. You can include this parameter multiple times to request multiple properties separated by a comma: <code>,</code>.</p>. Choose from the list, or specify IDs using an <a href="https://docs.n8n.io/code-examples/expressions/">expression</a>.',
->>>>>>> 13483497
 			},
 			{
 				displayName: 'Properties With History',
@@ -1029,13 +1013,8 @@
 				name: 'includePropertyVersions',
 				type: 'boolean',
 				default: false,
-<<<<<<< HEAD
-				description: 'Whether you will only get data for the most recent version of a property in the "versions" data. If you include this parameter, you will get data for all previous versions.',
-=======
 				// eslint-disable-next-line n8n-nodes-base/node-param-description-boolean-without-whether
-				description: 'By default, you will only get data for the most recent version of a property in the "versions" data. If you include this parameter, you will get data for all previous versions.',
->>>>>>> 13483497
-			},
+				description: 'By default, you will only get data for the most recent version of a property in the "versions" data. If you include this parameter, you will get data for all previous versions.',			},
 		],
 	},
 
@@ -1125,11 +1104,7 @@
 					loadOptionsMethod: 'getCompanyProperties',
 				},
 				default: [],
-<<<<<<< HEAD
-				description: '<p>Used to include specific company properties in the results. By default, the results will only include company ID and will not include the values for any properties for your company.</p><p>Including this parameter will include the data for the specified property in the results. You can include this parameter multiple times to request multiple properties separated by a comma: <code>,</code>.</p>.',
-=======
 				description: '<p>Used to include specific company properties in the results. By default, the results will only include company ID and will not include the values for any properties for your company.</p><p>Including this parameter will include the data for the specified property in the results. You can include this parameter multiple times to request multiple properties separated by a comma: <code>,</code>.</p>. Choose from the list, or specify IDs using an <a href="https://docs.n8n.io/code-examples/expressions/">expression</a>.',
->>>>>>> 13483497
 			},
 		],
 	},
