--- conflicted
+++ resolved
@@ -22,33 +22,24 @@
 import { Credentials, IDeferredPromise, IExecuteFunctions } from '../src';
 
 export class CredentialsHelper extends ICredentialsHelper {
-<<<<<<< HEAD
-	getDecrypted(nodeCredentials: INodeCredentialsDetails, type: string): ICredentialDataDecryptedObject {
-		return {};
-	}
-
-	getCredentials(nodeCredentials: INodeCredentialsDetails, type: string): Credentials {
-		return new Credentials({ id: null, name: '' }, '', [], '');
-	}
-
-	async updateCredentials(nodeCredentials: INodeCredentialsDetails, type: string, data: ICredentialDataDecryptedObject): Promise<void> {}
-=======
-	getDecrypted(name: string, type: string): Promise<ICredentialDataDecryptedObject> {
+	getDecrypted(
+		nodeCredentials: INodeCredentialsDetails,
+		type: string,
+	): Promise<ICredentialDataDecryptedObject> {
 		return new Promise((res) => res({}));
 	}
 
-	getCredentials(name: string, type: string): Promise<Credentials> {
+	getCredentials(nodeCredentials: INodeCredentialsDetails, type: string): Promise<Credentials> {
 		return new Promise((res) => {
-			res(new Credentials('', '', [], ''));
+			res(new Credentials({ id: null, name: '' }, '', [], ''));
 		});
 	}
 
 	async updateCredentials(
-		name: string,
+		nodeCredentials: INodeCredentialsDetails,
 		type: string,
 		data: ICredentialDataDecryptedObject,
 	): Promise<void> {}
->>>>>>> d17ab8e9
 }
 
 class NodeTypesClass implements INodeTypes {
